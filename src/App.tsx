import { useCallback, useEffect, useMemo, useState, useRef } from "react";
import { useTranslation } from "react-i18next";
import { toast } from "sonner";
import { invoke } from "@tauri-apps/api/core";
import {
  Plus,
  Settings,
  ArrowLeft,
  // Bot, // TODO: Agents 功能开发中，暂时不需要
  Book,
  Wrench,
  Server,
  RefreshCw,
  Globe2,
  ChevronDown,
  Loader2,
  Check,
} from "lucide-react";
import type { Provider } from "@/types";
import type { EnvConflict } from "@/types/env";
import { useProvidersQuery } from "@/lib/query";
import {
  providersApi,
  settingsApi,
  type AppId,
  type ProviderSwitchEvent,
} from "@/lib/api";
import { checkAllEnvConflicts, checkEnvConflicts } from "@/lib/api/env";
import { useProviderActions } from "@/hooks/useProviderActions";
<<<<<<< HEAD
import { useConfigSets, type ActivateConfigSetOptions } from "@/hooks/useConfigSets";
=======
import { useProxyStatus } from "@/hooks/useProxyStatus";
>>>>>>> 395783e2
import { extractErrorMessage } from "@/utils/errorUtils";
import { cn } from "@/lib/utils";
import { AppSwitcher } from "@/components/AppSwitcher";
import { ProviderList } from "@/components/providers/ProviderList";
import { AddProviderDialog } from "@/components/providers/AddProviderDialog";
import { EditProviderDialog } from "@/components/providers/EditProviderDialog";
import { ConfirmDialog } from "@/components/ConfirmDialog";
import { SettingsPage } from "@/components/settings/SettingsPage";
import { UpdateBadge } from "@/components/UpdateBadge";
import { EnvWarningBanner } from "@/components/env/EnvWarningBanner";
import { ProxyToggle } from "@/components/proxy/ProxyToggle";
import UsageScriptModal from "@/components/UsageScriptModal";
import UnifiedMcpPanel from "@/components/mcp/UnifiedMcpPanel";
import PromptPanel from "@/components/prompts/PromptPanel";
import { SkillsPage } from "@/components/skills/SkillsPage";
import { DeepLinkImportDialog } from "@/components/DeepLinkImportDialog";
import { AgentsPanel } from "@/components/agents/AgentsPanel";
import { Button } from "@/components/ui/button";
import {
  DropdownMenu,
  DropdownMenuContent,
  DropdownMenuItem,
  DropdownMenuLabel,
  DropdownMenuSeparator,
  DropdownMenuTrigger,
} from "@/components/ui/dropdown-menu";

type View = "providers" | "settings" | "prompts" | "skills" | "mcp" | "agents";

function App() {
  const { t } = useTranslation();

  const [activeApp, setActiveApp] = useState<AppId>("claude");
  const [currentView, setCurrentView] = useState<View>("providers");
  const [isAddOpen, setIsAddOpen] = useState(false);

  const [editingProvider, setEditingProvider] = useState<Provider | null>(null);
  const [usageProvider, setUsageProvider] = useState<Provider | null>(null);
  const [confirmDelete, setConfirmDelete] = useState<Provider | null>(null);
  const [envConflicts, setEnvConflicts] = useState<EnvConflict[]>([]);
  const [showEnvBanner, setShowEnvBanner] = useState(false);

  const promptPanelRef = useRef<any>(null);
  const mcpPanelRef = useRef<any>(null);
  const skillsPageRef = useRef<any>(null);
  const addActionButtonClass =
    "bg-orange-500 hover:bg-orange-600 dark:bg-orange-500 dark:hover:bg-orange-600 text-white shadow-lg shadow-orange-500/30 dark:shadow-orange-500/40 rounded-full w-8 h-8";

  // 获取代理服务状态
  const { isRunning: isProxyRunning, isTakeoverActive } = useProxyStatus();

  // 获取供应商列表，当代理服务运行时自动刷新
  const { data, isLoading, refetch } = useProvidersQuery(activeApp, {
    isProxyRunning,
  });
  const providers = useMemo(() => data?.providers ?? {}, [data]);
  const currentProviderId = data?.currentProviderId ?? "";
  // Skills 功能仅支持 Claude 和 Codex
  const hasSkillsSupport = activeApp === "claude" || activeApp === "codex";

  // 🎯 使用 useProviderActions Hook 统一管理所有 Provider 操作
  const {
    addProvider,
    updateProvider,
    switchProvider,
    deleteProvider,
    saveUsageScript,
    isLoading: isProviderActionPending,
  } = useProviderActions(activeApp);

  const {
    configSets,
    activeConfigSetId,
    isActivating: isConfigSetActivating,
    activateConfigSet,
  } = useConfigSets();

  // 监听来自托盘菜单的切换事件
  useEffect(() => {
    let unsubscribe: (() => void) | undefined;

    const setupListener = async () => {
      try {
        unsubscribe = await providersApi.onSwitched(
          async (event: ProviderSwitchEvent) => {
            if (event.appType === activeApp) {
              await refetch();
            }
          },
        );
      } catch (error) {
        console.error("[App] Failed to subscribe provider switch event", error);
      }
    };

    setupListener();
    return () => {
      unsubscribe?.();
    };
  }, [activeApp, refetch]);

  // 应用启动时检测所有应用的环境变量冲突
  useEffect(() => {
    const checkEnvOnStartup = async () => {
      try {
        const allConflicts = await checkAllEnvConflicts();
        const flatConflicts = Object.values(allConflicts).flat();

        if (flatConflicts.length > 0) {
          setEnvConflicts(flatConflicts);
          const dismissed = sessionStorage.getItem("env_banner_dismissed");
          if (!dismissed) {
            setShowEnvBanner(true);
          }
        }
      } catch (error) {
        console.error(
          "[App] Failed to check environment conflicts on startup:",
          error,
        );
      }
    };

    checkEnvOnStartup();
  }, []);

  // 应用启动时检查是否刚完成了配置迁移
  useEffect(() => {
    const checkMigration = async () => {
      try {
        const migrated = await invoke<boolean>("get_migration_result");
        if (migrated) {
          toast.success(
            t("migration.success", { defaultValue: "配置迁移成功" }),
          );
        }
      } catch (error) {
        console.error("[App] Failed to check migration result:", error);
      }
    };

    checkMigration();
  }, [t]);

  // 切换应用时检测当前应用的环境变量冲突
  useEffect(() => {
    const checkEnvOnSwitch = async () => {
      try {
        const conflicts = await checkEnvConflicts(activeApp);

        if (conflicts.length > 0) {
          // 合并新检测到的冲突
          setEnvConflicts((prev) => {
            const existingKeys = new Set(
              prev.map((c) => `${c.varName}:${c.sourcePath}`),
            );
            const newConflicts = conflicts.filter(
              (c) => !existingKeys.has(`${c.varName}:${c.sourcePath}`),
            );
            return [...prev, ...newConflicts];
          });
          const dismissed = sessionStorage.getItem("env_banner_dismissed");
          if (!dismissed) {
            setShowEnvBanner(true);
          }
        }
      } catch (error) {
        console.error(
          "[App] Failed to check environment conflicts on app switch:",
          error,
        );
      }
    };

    checkEnvOnSwitch();
  }, [activeApp]);

  const isSwitchingProvider = isProviderActionPending || isConfigSetActivating;

  const activeEnvironment = useMemo(
    () =>
      configSets.find((set) => set.id === activeConfigSetId) ?? configSets[0],
    [configSets, activeConfigSetId],
  );
  const environmentLabel =
    activeEnvironment?.name ??
    t("settings.configSetDefaultName", { defaultValue: "默认环境" });
  const hasMultipleConfigSets = configSets.length > 1;

  const activateEnvironment = useCallback(
    async (setId: string, options?: ActivateConfigSetOptions) => {
      const activated = await activateConfigSet(setId, options);
      if (activated) {
        await refetch();
      }
      return activated;
    },
    [activateConfigSet, refetch],
  );

  const handleSwitchProvider = useCallback(
    async (provider: Provider, targetSetId?: string) => {
      const fallbackSetId =
        activeConfigSetId ?? (configSets.length > 0 ? configSets[0].id : undefined);
      const desiredSetId = targetSetId ?? fallbackSetId;

      if (desiredSetId && desiredSetId !== activeConfigSetId) {
        const activated = await activateEnvironment(desiredSetId, {
          silent: true,
        });
        if (!activated) {
          return;
        }
      }

      await switchProvider(provider);
    },
    [
      activateEnvironment,
      activeConfigSetId,
      configSets,
      switchProvider,
    ],
  );

  // 打开网站链接
  const handleOpenWebsite = async (url: string) => {
    try {
      await settingsApi.openExternal(url);
    } catch (error) {
      const detail =
        extractErrorMessage(error) ||
        t("notifications.openLinkFailed", {
          defaultValue: "链接打开失败",
        });
      toast.error(detail);
    }
  };

  // 编辑供应商
  const handleEditProvider = async (provider: Provider) => {
    await updateProvider(provider);
    setEditingProvider(null);
  };

  // 确认删除供应商
  const handleConfirmDelete = async () => {
    if (!confirmDelete) return;
    await deleteProvider(confirmDelete.id);
    setConfirmDelete(null);
  };

  // 复制供应商
  const handleDuplicateProvider = async (provider: Provider) => {
    // 1️⃣ 计算新的 sortIndex：如果原供应商有 sortIndex，则复制它
    const newSortIndex =
      provider.sortIndex !== undefined ? provider.sortIndex + 1 : undefined;

    const duplicatedProvider: Omit<Provider, "id" | "createdAt"> = {
      name: `${provider.name} copy`,
      settingsConfig: JSON.parse(JSON.stringify(provider.settingsConfig)), // 深拷贝
      websiteUrl: provider.websiteUrl,
      category: provider.category,
      sortIndex: newSortIndex, // 复制原 sortIndex + 1
      meta: provider.meta
        ? JSON.parse(JSON.stringify(provider.meta))
        : undefined, // 深拷贝
      icon: provider.icon,
      iconColor: provider.iconColor,
    };

    // 2️⃣ 如果原供应商有 sortIndex，需要将后续所有供应商的 sortIndex +1
    if (provider.sortIndex !== undefined) {
      const updates = Object.values(providers)
        .filter(
          (p) =>
            p.sortIndex !== undefined &&
            p.sortIndex >= newSortIndex! &&
            p.id !== provider.id,
        )
        .map((p) => ({
          id: p.id,
          sortIndex: p.sortIndex! + 1,
        }));

      // 先更新现有供应商的 sortIndex，为新供应商腾出位置
      if (updates.length > 0) {
        try {
          await providersApi.updateSortOrder(updates, activeApp);
        } catch (error) {
          console.error("[App] Failed to update sort order", error);
          toast.error(
            t("provider.sortUpdateFailed", {
              defaultValue: "排序更新失败",
            }),
          );
          return; // 如果排序更新失败，不继续添加
        }
      }
    }

    // 3️⃣ 添加复制的供应商
    await addProvider(duplicatedProvider);
  };

  // 导入配置成功后刷新
  const handleImportSuccess = async () => {
    await refetch();
    try {
      await providersApi.updateTrayMenu();
    } catch (error) {
      console.error("[App] Failed to refresh tray menu", error);
    }
  };

  const renderContent = () => {
    switch (currentView) {
      case "settings":
        return (
          <SettingsPage
            open={true}
            onOpenChange={() => setCurrentView("providers")}
            onImportSuccess={handleImportSuccess}
          />
        );
      case "prompts":
        return (
          <PromptPanel
            ref={promptPanelRef}
            open={true}
            onOpenChange={() => setCurrentView("providers")}
            appId={activeApp}
          />
        );
      case "skills":
        return (
          <SkillsPage
            ref={skillsPageRef}
            onClose={() => setCurrentView("providers")}
            initialApp={activeApp}
          />
        );
      case "mcp":
        return (
          <UnifiedMcpPanel
            ref={mcpPanelRef}
            onOpenChange={() => setCurrentView("providers")}
          />
        );
      case "agents":
        return <AgentsPanel onOpenChange={() => setCurrentView("providers")} />;
      default:
        return (
          <div className="mx-auto max-w-[56rem] px-5 flex flex-col h-[calc(100vh-8rem)] overflow-hidden">
            {/* 独立滚动容器 - 解决 Linux/Ubuntu 下 DndContext 与滚轮事件冲突 */}
            <div className="flex-1 overflow-y-auto overflow-x-hidden pb-12 px-1">
              <div className="space-y-4">
                <ProviderList
                  providers={providers}
                  currentProviderId={currentProviderId}
                  appId={activeApp}
                  isLoading={isLoading}
<<<<<<< HEAD
                  onSwitch={handleSwitchProvider}
=======
                  isProxyRunning={isProxyRunning}
                  isProxyTakeover={isProxyRunning && isTakeoverActive}
                  onSwitch={switchProvider}
>>>>>>> 395783e2
                  onEdit={setEditingProvider}
                  onDelete={setConfirmDelete}
                  onDuplicate={handleDuplicateProvider}
                  onConfigureUsage={setUsageProvider}
                  onOpenWebsite={handleOpenWebsite}
                  onCreate={() => setIsAddOpen(true)}
                  configSets={configSets}
                  activeConfigSetId={activeConfigSetId}
                  isSwitching={isSwitchingProvider}
                />
              </div>
            </div>
          </div>
        );
    }
  };

  return (
    <div
      className="flex min-h-screen flex-col bg-background text-foreground selection:bg-primary/30"
      style={{ overflowX: "hidden" }}
    >
      {/* 全局拖拽区域（顶部 4px），避免上边框无法拖动 */}
      <div
        className="fixed top-0 left-0 right-0 h-4 z-[60]"
        data-tauri-drag-region
        style={{ WebkitAppRegion: "drag" } as any}
      />
      {/* 环境变量警告横幅 */}
      {showEnvBanner && envConflicts.length > 0 && (
        <EnvWarningBanner
          conflicts={envConflicts}
          onDismiss={() => {
            setShowEnvBanner(false);
            sessionStorage.setItem("env_banner_dismissed", "true");
          }}
          onDeleted={async () => {
            // 删除后重新检测
            try {
              const allConflicts = await checkAllEnvConflicts();
              const flatConflicts = Object.values(allConflicts).flat();
              setEnvConflicts(flatConflicts);
              if (flatConflicts.length === 0) {
                setShowEnvBanner(false);
              }
            } catch (error) {
              console.error(
                "[App] Failed to re-check conflicts after deletion:",
                error,
              );
            }
          }}
        />
      )}

      <header
        className="fixed top-0 z-50 w-full py-3 bg-background/80 backdrop-blur-md transition-all duration-300"
        data-tauri-drag-region
        style={{ WebkitAppRegion: "drag" } as any}
      >
        <div className="h-4 w-full" aria-hidden data-tauri-drag-region />
        <div
          className="mx-auto max-w-[56rem] px-6 flex flex-wrap items-center justify-between gap-2"
          data-tauri-drag-region
          style={{ WebkitAppRegion: "drag" } as any}
        >
          <div
            className="flex items-center gap-1"
            style={{ WebkitAppRegion: "no-drag" } as any}
          >
            {currentView !== "providers" ? (
              <div className="flex items-center gap-2">
                <Button
                  variant="outline"
                  size="icon"
                  onClick={() => setCurrentView("providers")}
                  className="mr-2 rounded-lg"
                >
                  <ArrowLeft className="h-4 w-4" />
                </Button>
                <h1 className="text-lg font-semibold">
                  {currentView === "settings" && t("settings.title")}
                  {currentView === "prompts" &&
                    t("prompts.title", { appName: t(`apps.${activeApp}`) })}
                  {currentView === "skills" && t("skills.title")}
                  {currentView === "mcp" && t("mcp.unifiedPanel.title")}
                  {currentView === "agents" && t("agents.title")}
                </h1>
              </div>
            ) : (
              <>
                <div className="flex items-center gap-2">
                  <a
                    href="https://github.com/farion1231/cc-switch"
                    target="_blank"
                    rel="noreferrer"
                    className={cn(
                      "text-xl font-semibold transition-colors",
                      isProxyRunning && isTakeoverActive
                        ? "text-emerald-500 hover:text-emerald-600 dark:text-emerald-400 dark:hover:text-emerald-300"
                        : "text-blue-500 hover:text-blue-600 dark:text-blue-400 dark:hover:text-blue-300"
                    )}
                  >
                    CC Switch
                  </a>
                  <Button
                    variant="ghost"
                    size="icon"
                    onClick={() => setCurrentView("settings")}
                    title={t("common.settings")}
                    className="hover:bg-black/5 dark:hover:bg-white/5"
                  >
                    <Settings className="h-4 w-4" />
                  </Button>
                </div>
                <UpdateBadge onClick={() => setCurrentView("settings")} />
              </>
            )}
          </div>

          <div
            className="flex items-center gap-2"
            style={{ WebkitAppRegion: "no-drag" } as any}
          >
            {currentView === "prompts" && (
              <Button
                size="icon"
                onClick={() => promptPanelRef.current?.openAdd()}
                className={addActionButtonClass}
                title={t("prompts.add")}
              >
                <Plus className="h-5 w-5" />
              </Button>
            )}
            {currentView === "mcp" && (
              <Button
                size="icon"
                onClick={() => mcpPanelRef.current?.openAdd()}
                className={addActionButtonClass}
                title={t("mcp.unifiedPanel.addServer")}
              >
                <Plus className="h-5 w-5" />
              </Button>
            )}
            {currentView === "skills" && (
              <>
                <Button
                  variant="ghost"
                  size="sm"
                  onClick={() => skillsPageRef.current?.refresh()}
                  className="hover:bg-black/5 dark:hover:bg-white/5"
                >
                  <RefreshCw className="h-4 w-4 mr-2" />
                  {t("skills.refresh")}
                </Button>
                <Button
                  variant="ghost"
                  size="sm"
                  onClick={() => skillsPageRef.current?.openRepoManager()}
                  className="hover:bg-black/5 dark:hover:bg-white/5"
                >
                  <Settings className="h-4 w-4 mr-2" />
                  {t("skills.repoManager")}
                </Button>
              </>
            )}
            {currentView === "providers" && (
              <>
<<<<<<< HEAD
                <div className="flex items-center gap-2">
                  <AppSwitcher activeApp={activeApp} onSwitch={setActiveApp} />
                  {hasMultipleConfigSets ? (
                    <DropdownMenu>
                      <DropdownMenuTrigger asChild>
                        <Button
                          variant="outline"
                          size="sm"
                          disabled={isConfigSetActivating}
                          className="flex items-center gap-2 rounded-lg border-border-default/50 px-3 text-sm"
                        >
                          {isConfigSetActivating ? (
                            <Loader2 className="h-4 w-4 animate-spin" />
                          ) : (
                            <Globe2 className="h-4 w-4" />
                          )}
                          <span className="max-w-[9rem] truncate text-left">
                            {environmentLabel}
                          </span>
                          <ChevronDown className="h-3 w-3 opacity-70" />
                        </Button>
                      </DropdownMenuTrigger>
                      <DropdownMenuContent align="start" className="w-52">
                        <DropdownMenuLabel className="text-xs text-muted-foreground">
                          {t("provider.selectEnvironment", {
                            defaultValue: "选择环境",
                          })}
                        </DropdownMenuLabel>
                        <DropdownMenuSeparator />
                        {configSets.map((set) => (
                          <DropdownMenuItem
                            key={set.id}
                            onSelect={(event) => {
                              event.preventDefault();
                              if (set.id === activeConfigSetId) return;
                              void activateEnvironment(set.id);
                            }}
                            className="flex items-center justify-between gap-2"
                          >
                            <span className="truncate">{set.name}</span>
                            {set.id === activeConfigSetId ? (
                              <Check className="h-3 w-3 text-primary" />
                            ) : null}
                          </DropdownMenuItem>
                        ))}
                      </DropdownMenuContent>
                    </DropdownMenu>
                  ) : null}
                </div>
=======
                <ProxyToggle />

                <AppSwitcher activeApp={activeApp} onSwitch={setActiveApp} />
>>>>>>> 395783e2

                <div className="bg-muted p-1 rounded-xl flex items-center gap-1">
                  {hasSkillsSupport && (
                    <Button
                      variant="ghost"
                      size="sm"
                      onClick={() => setCurrentView("skills")}
                      className="text-muted-foreground hover:text-foreground hover:bg-black/5 dark:hover:bg-white/5"
                      title={t("skills.manage")}
                    >
                      <Wrench className="h-4 w-4" />
                    </Button>
                  )}
                  {/* TODO: Agents 功能开发中，暂时隐藏入口 */}
                  {/* {isClaudeApp && (
                    <Button
                      variant="ghost"
                      size="sm"
                      onClick={() => setCurrentView("agents")}
                      className="text-muted-foreground hover:text-foreground hover:bg-black/5 dark:hover:bg-white/5"
                      title="Agents"
                    >
                      <Bot className="h-4 w-4" />
                    </Button>
                  )} */}
                  <Button
                    variant="ghost"
                    size="sm"
                    onClick={() => setCurrentView("prompts")}
                    className="text-muted-foreground hover:text-foreground hover:bg-black/5 dark:hover:bg-white/5"
                    title={t("prompts.manage")}
                  >
                    <Book className="h-4 w-4" />
                  </Button>
                  <Button
                    variant="ghost"
                    size="sm"
                    onClick={() => setCurrentView("mcp")}
                    className="text-muted-foreground hover:text-foreground hover:bg-black/5 dark:hover:bg-white/5"
                    title={t("mcp.title")}
                  >
                    <Server className="h-4 w-4" />
                  </Button>
                </div>

                <Button
                  onClick={() => setIsAddOpen(true)}
                  size="icon"
                  className={`ml-2 ${addActionButtonClass}`}
                >
                  <Plus className="h-5 w-5" />
                </Button>
              </>
            )}
          </div>
        </div>
      </header>

      <main
        className={`flex-1 overflow-y-auto pb-12 animate-fade-in scroll-overlay ${
          currentView === "providers" ? "pt-24" : "pt-20"
        }`}
        style={{ overflowX: "hidden" }}
      >
        {renderContent()}
      </main>

      <AddProviderDialog
        open={isAddOpen}
        onOpenChange={setIsAddOpen}
        appId={activeApp}
        onSubmit={addProvider}
      />

      <EditProviderDialog
        open={Boolean(editingProvider)}
        provider={editingProvider}
        onOpenChange={(open) => {
          if (!open) {
            setEditingProvider(null);
          }
        }}
        onSubmit={handleEditProvider}
        appId={activeApp}
      />

      {usageProvider && (
        <UsageScriptModal
          provider={usageProvider}
          appId={activeApp}
          isOpen={Boolean(usageProvider)}
          onClose={() => setUsageProvider(null)}
          onSave={(script) => {
            void saveUsageScript(usageProvider, script);
          }}
        />
      )}

      <ConfirmDialog
        isOpen={Boolean(confirmDelete)}
        title={t("confirm.deleteProvider")}
        message={
          confirmDelete
            ? t("confirm.deleteProviderMessage", {
                name: confirmDelete.name,
              })
            : ""
        }
        onConfirm={() => void handleConfirmDelete()}
        onCancel={() => setConfirmDelete(null)}
      />

      <DeepLinkImportDialog />
    </div>
  );
}

export default App;<|MERGE_RESOLUTION|>--- conflicted
+++ resolved
@@ -27,11 +27,11 @@
 } from "@/lib/api";
 import { checkAllEnvConflicts, checkEnvConflicts } from "@/lib/api/env";
 import { useProviderActions } from "@/hooks/useProviderActions";
-<<<<<<< HEAD
-import { useConfigSets, type ActivateConfigSetOptions } from "@/hooks/useConfigSets";
-=======
+import {
+  useConfigSets,
+  type ActivateConfigSetOptions,
+} from "@/hooks/useConfigSets";
 import { useProxyStatus } from "@/hooks/useProxyStatus";
->>>>>>> 395783e2
 import { extractErrorMessage } from "@/utils/errorUtils";
 import { cn } from "@/lib/utils";
 import { AppSwitcher } from "@/components/AppSwitcher";
@@ -394,13 +394,9 @@
                   currentProviderId={currentProviderId}
                   appId={activeApp}
                   isLoading={isLoading}
-<<<<<<< HEAD
                   onSwitch={handleSwitchProvider}
-=======
                   isProxyRunning={isProxyRunning}
                   isProxyTakeover={isProxyRunning && isTakeoverActive}
-                  onSwitch={switchProvider}
->>>>>>> 395783e2
                   onEdit={setEditingProvider}
                   onDelete={setConfirmDelete}
                   onDuplicate={handleDuplicateProvider}
@@ -569,8 +565,8 @@
             )}
             {currentView === "providers" && (
               <>
-<<<<<<< HEAD
                 <div className="flex items-center gap-2">
+                  <ProxyToggle />
                   <AppSwitcher activeApp={activeApp} onSwitch={setActiveApp} />
                   {hasMultipleConfigSets ? (
                     <DropdownMenu>
@@ -619,11 +615,6 @@
                     </DropdownMenu>
                   ) : null}
                 </div>
-=======
-                <ProxyToggle />
-
-                <AppSwitcher activeApp={activeApp} onSwitch={setActiveApp} />
->>>>>>> 395783e2
 
                 <div className="bg-muted p-1 rounded-xl flex items-center gap-1">
                   {hasSkillsSupport && (
