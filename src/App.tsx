import { useCallback, useEffect, useMemo, useState, useRef } from "react";
import { useTranslation } from "react-i18next";
import { motion, AnimatePresence } from "framer-motion";
import { toast } from "sonner";
import { invoke } from "@tauri-apps/api/core";
import { useQueryClient } from "@tanstack/react-query";
import {
  Plus,
  Settings,
  ArrowLeft,
  // Bot, // TODO: Agents 功能开发中，暂时不需要
  Book,
  Wrench,
  Server,
  RefreshCw,
  Globe2,
  ChevronDown,
  Loader2,
  Check,
} from "lucide-react";
import type { Provider } from "@/types";
import type { EnvConflict } from "@/types/env";
import { useProvidersQuery } from "@/lib/query";
import {
  providersApi,
  settingsApi,
  type AppId,
  type ProviderSwitchEvent,
} from "@/lib/api";
import { checkAllEnvConflicts, checkEnvConflicts } from "@/lib/api/env";
import { useProviderActions } from "@/hooks/useProviderActions";
import {
  useConfigSets,
  type ActivateConfigSetOptions,
} from "@/hooks/useConfigSets";
import { useProxyStatus } from "@/hooks/useProxyStatus";
import { extractErrorMessage } from "@/utils/errorUtils";
import { cn } from "@/lib/utils";
import { AppSwitcher } from "@/components/AppSwitcher";
import { ProviderList } from "@/components/providers/ProviderList";
import { AddProviderDialog } from "@/components/providers/AddProviderDialog";
import { EditProviderDialog } from "@/components/providers/EditProviderDialog";
import { ConfirmDialog } from "@/components/ConfirmDialog";
import { SettingsPage } from "@/components/settings/SettingsPage";
import { UpdateBadge } from "@/components/UpdateBadge";
import { EnvWarningBanner } from "@/components/env/EnvWarningBanner";
import { ProxyToggle } from "@/components/proxy/ProxyToggle";
import UsageScriptModal from "@/components/UsageScriptModal";
import UnifiedMcpPanel from "@/components/mcp/UnifiedMcpPanel";
import PromptPanel from "@/components/prompts/PromptPanel";
import { SkillsPage } from "@/components/skills/SkillsPage";
import { DeepLinkImportDialog } from "@/components/DeepLinkImportDialog";
import { AgentsPanel } from "@/components/agents/AgentsPanel";
import { Button } from "@/components/ui/button";
import {
  DropdownMenu,
  DropdownMenuContent,
  DropdownMenuItem,
  DropdownMenuLabel,
  DropdownMenuSeparator,
  DropdownMenuTrigger,
} from "@/components/ui/dropdown-menu";

type View = "providers" | "settings" | "prompts" | "skills" | "mcp" | "agents";

const DRAG_BAR_HEIGHT = 28; // px
const HEADER_HEIGHT = 64; // px
const CONTENT_TOP_OFFSET = DRAG_BAR_HEIGHT + HEADER_HEIGHT;

function App() {
  const { t } = useTranslation();
  const queryClient = useQueryClient();

  const [activeApp, setActiveApp] = useState<AppId>("claude");
  const [currentView, setCurrentView] = useState<View>("providers");
  const [isAddOpen, setIsAddOpen] = useState(false);

  const [editingProvider, setEditingProvider] = useState<Provider | null>(null);
  const [usageProvider, setUsageProvider] = useState<Provider | null>(null);
  const [confirmDelete, setConfirmDelete] = useState<Provider | null>(null);
  const [envConflicts, setEnvConflicts] = useState<EnvConflict[]>([]);
  const [showEnvBanner, setShowEnvBanner] = useState(false);

  // 保存最后一个有效的 provider，用于动画退出期间显示内容
  const lastUsageProviderRef = useRef<Provider | null>(null);
  const lastEditingProviderRef = useRef<Provider | null>(null);

  useEffect(() => {
    if (usageProvider) {
      lastUsageProviderRef.current = usageProvider;
    }
  }, [usageProvider]);

  useEffect(() => {
    if (editingProvider) {
      lastEditingProviderRef.current = editingProvider;
    }
  }, [editingProvider]);

  const promptPanelRef = useRef<any>(null);
  const mcpPanelRef = useRef<any>(null);
  const skillsPageRef = useRef<any>(null);
  const addActionButtonClass =
    "bg-orange-500 hover:bg-orange-600 dark:bg-orange-500 dark:hover:bg-orange-600 text-white shadow-lg shadow-orange-500/30 dark:shadow-orange-500/40 rounded-full w-8 h-8";

  // 获取代理服务状态
  const {
    isRunning: isProxyRunning,
    takeoverStatus,
    status: proxyStatus,
  } = useProxyStatus();
  // 当前应用的代理是否开启
  const isCurrentAppTakeoverActive = takeoverStatus?.[activeApp] || false;
  // 当前应用代理实际使用的供应商 ID（从 active_targets 中获取）
  const activeProviderId = useMemo(() => {
    const target = proxyStatus?.active_targets?.find(
      (t) => t.app_type === activeApp,
    );
    return target?.provider_id;
  }, [proxyStatus?.active_targets, activeApp]);

  // 获取供应商列表，当代理服务运行时自动刷新
  const { data, isLoading, refetch } = useProvidersQuery(activeApp, {
    isProxyRunning,
  });
  const providers = useMemo(() => data?.providers ?? {}, [data]);
  const currentProviderId = data?.currentProviderId ?? "";
  // Skills 功能仅支持 Claude 和 Codex
  const hasSkillsSupport = activeApp === "claude" || activeApp === "codex";

  // 🎯 使用 useProviderActions Hook 统一管理所有 Provider 操作
  const {
    addProvider,
    updateProvider,
    switchProvider,
    deleteProvider,
    saveUsageScript,
    isLoading: isProviderActionPending,
  } = useProviderActions(activeApp);

  const {
    configSets,
    activeConfigSetId,
    isActivating: isConfigSetActivating,
    activateConfigSet,
  } = useConfigSets();

  // 监听来自托盘菜单的切换事件
  useEffect(() => {
    let unsubscribe: (() => void) | undefined;

    const setupListener = async () => {
      try {
        unsubscribe = await providersApi.onSwitched(
          async (event: ProviderSwitchEvent) => {
            if (event.appType === activeApp) {
              await refetch();
            }
          },
        );
      } catch (error) {
        console.error("[App] Failed to subscribe provider switch event", error);
      }
    };

    setupListener();
    return () => {
      unsubscribe?.();
    };
  }, [activeApp, refetch]);

  // 应用启动时检测所有应用的环境变量冲突
  useEffect(() => {
    const checkEnvOnStartup = async () => {
      try {
        const allConflicts = await checkAllEnvConflicts();
        const flatConflicts = Object.values(allConflicts).flat();

        if (flatConflicts.length > 0) {
          setEnvConflicts(flatConflicts);
          const dismissed = sessionStorage.getItem("env_banner_dismissed");
          if (!dismissed) {
            setShowEnvBanner(true);
          }
        }
      } catch (error) {
        console.error(
          "[App] Failed to check environment conflicts on startup:",
          error,
        );
      }
    };

    checkEnvOnStartup();
  }, []);

  // 应用启动时检查是否刚完成了配置迁移
  useEffect(() => {
    const checkMigration = async () => {
      try {
        const migrated = await invoke<boolean>("get_migration_result");
        if (migrated) {
          toast.success(
            t("migration.success", { defaultValue: "配置迁移成功" }),
            { closeButton: true },
          );
        }
      } catch (error) {
        console.error("[App] Failed to check migration result:", error);
      }
    };

    checkMigration();
  }, [t]);

  // 切换应用时检测当前应用的环境变量冲突
  useEffect(() => {
    const checkEnvOnSwitch = async () => {
      try {
        const conflicts = await checkEnvConflicts(activeApp);

        if (conflicts.length > 0) {
          // 合并新检测到的冲突
          setEnvConflicts((prev) => {
            const existingKeys = new Set(
              prev.map((c) => `${c.varName}:${c.sourcePath}`),
            );
            const newConflicts = conflicts.filter(
              (c) => !existingKeys.has(`${c.varName}:${c.sourcePath}`),
            );
            return [...prev, ...newConflicts];
          });
          const dismissed = sessionStorage.getItem("env_banner_dismissed");
          if (!dismissed) {
            setShowEnvBanner(true);
          }
        }
      } catch (error) {
        console.error(
          "[App] Failed to check environment conflicts on app switch:",
          error,
        );
      }
    };

    checkEnvOnSwitch();
  }, [activeApp]);

  const isSwitchingProvider = isProviderActionPending || isConfigSetActivating;

  const activeEnvironment = useMemo(
    () =>
      configSets.find((set) => set.id === activeConfigSetId) ?? configSets[0],
    [configSets, activeConfigSetId],
  );
  const environmentLabel =
    activeEnvironment?.name ??
    t("settings.configSetDefaultName", { defaultValue: "默认环境" });
  const hasMultipleConfigSets = configSets.length > 1;

  const activateEnvironment = useCallback(
    async (setId: string, options?: ActivateConfigSetOptions) => {
      const activated = await activateConfigSet(setId, options);
      if (activated) {
        await refetch();
      }
      return activated;
    },
    [activateConfigSet, refetch],
  );

  const handleSwitchProvider = useCallback(
    async (provider: Provider, targetSetId?: string) => {
      const fallbackSetId =
        activeConfigSetId ?? (configSets.length > 0 ? configSets[0].id : undefined);
      const desiredSetId = targetSetId ?? fallbackSetId;

      if (desiredSetId && desiredSetId !== activeConfigSetId) {
        const activated = await activateEnvironment(desiredSetId, {
          silent: true,
        });
        if (!activated) {
          return;
        }
      }

      await switchProvider(provider);
    },
    [
      activateEnvironment,
      activeConfigSetId,
      configSets,
      switchProvider,
    ],
  );

  // 打开网站链接
  const handleOpenWebsite = async (url: string) => {
    try {
      await settingsApi.openExternal(url);
    } catch (error) {
      const detail =
        extractErrorMessage(error) ||
        t("notifications.openLinkFailed", {
          defaultValue: "链接打开失败",
        });
      toast.error(detail);
    }
  };

  // 编辑供应商
  const handleEditProvider = async (provider: Provider) => {
    await updateProvider(provider);
    setEditingProvider(null);
  };

  // 确认删除供应商
  const handleConfirmDelete = async () => {
    if (!confirmDelete) return;
    await deleteProvider(confirmDelete.id);
    setConfirmDelete(null);
  };

  // 复制供应商
  const handleDuplicateProvider = async (provider: Provider) => {
    // 1️⃣ 计算新的 sortIndex：如果原供应商有 sortIndex，则复制它
    const newSortIndex =
      provider.sortIndex !== undefined ? provider.sortIndex + 1 : undefined;

    const duplicatedProvider: Omit<Provider, "id" | "createdAt"> = {
      name: `${provider.name} copy`,
      settingsConfig: JSON.parse(JSON.stringify(provider.settingsConfig)), // 深拷贝
      websiteUrl: provider.websiteUrl,
      category: provider.category,
      sortIndex: newSortIndex, // 复制原 sortIndex + 1
      meta: provider.meta
        ? JSON.parse(JSON.stringify(provider.meta))
        : undefined, // 深拷贝
      icon: provider.icon,
      iconColor: provider.iconColor,
    };

    // 2️⃣ 如果原供应商有 sortIndex，需要将后续所有供应商的 sortIndex +1
    if (provider.sortIndex !== undefined) {
      const updates = Object.values(providers)
        .filter(
          (p) =>
            p.sortIndex !== undefined &&
            p.sortIndex >= newSortIndex! &&
            p.id !== provider.id,
        )
        .map((p) => ({
          id: p.id,
          sortIndex: p.sortIndex! + 1,
        }));

      // 先更新现有供应商的 sortIndex，为新供应商腾出位置
      if (updates.length > 0) {
        try {
          await providersApi.updateSortOrder(updates, activeApp);
        } catch (error) {
          console.error("[App] Failed to update sort order", error);
          toast.error(
            t("provider.sortUpdateFailed", {
              defaultValue: "排序更新失败",
            }),
          );
          return; // 如果排序更新失败，不继续添加
        }
      }
    }

    // 3️⃣ 添加复制的供应商
    await addProvider(duplicatedProvider);
  };

  // 导入配置成功后刷新
  const handleImportSuccess = async () => {
    try {
      // 导入会影响所有应用的供应商数据：刷新所有 providers 缓存
      await queryClient.invalidateQueries({
        queryKey: ["providers"],
        refetchType: "all",
      });
      await queryClient.refetchQueries({
        queryKey: ["providers"],
        type: "all",
      });
    } catch (error) {
      console.error("[App] Failed to refresh providers after import", error);
      await refetch();
    }
    try {
      await providersApi.updateTrayMenu();
    } catch (error) {
      console.error("[App] Failed to refresh tray menu", error);
    }
  };

  const renderContent = () => {
<<<<<<< HEAD
    switch (currentView) {
      case "settings":
        return (
          <SettingsPage
            open={true}
            onOpenChange={() => setCurrentView("providers")}
            onImportSuccess={handleImportSuccess}
          />
        );
      case "prompts":
        return (
          <PromptPanel
            ref={promptPanelRef}
            open={true}
            onOpenChange={() => setCurrentView("providers")}
            appId={activeApp}
          />
        );
      case "skills":
        return (
          <SkillsPage
            ref={skillsPageRef}
            onClose={() => setCurrentView("providers")}
            initialApp={activeApp}
          />
        );
      case "mcp":
        return (
          <UnifiedMcpPanel
            ref={mcpPanelRef}
            onOpenChange={() => setCurrentView("providers")}
          />
        );
      case "agents":
        return <AgentsPanel onOpenChange={() => setCurrentView("providers")} />;
      default:
        return (
          <div className="mx-auto max-w-[56rem] px-5 flex flex-col h-[calc(100vh-8rem)] overflow-hidden">
            {/* 独立滚动容器 - 解决 Linux/Ubuntu 下 DndContext 与滚轮事件冲突 */}
            <div className="flex-1 overflow-y-auto overflow-x-hidden pb-12 px-1">
              <div className="space-y-4">
                <ProviderList
                  providers={providers}
                  currentProviderId={currentProviderId}
                  appId={activeApp}
                  isLoading={isLoading}
                  onSwitch={handleSwitchProvider}
                  isProxyRunning={isProxyRunning}
                  isProxyTakeover={isProxyRunning && isTakeoverActive}
                  onEdit={setEditingProvider}
                  onDelete={setConfirmDelete}
                  onDuplicate={handleDuplicateProvider}
                  onConfigureUsage={setUsageProvider}
                  onOpenWebsite={handleOpenWebsite}
                  onCreate={() => setIsAddOpen(true)}
                  configSets={configSets}
                  activeConfigSetId={activeConfigSetId}
                  isSwitching={isSwitchingProvider}
                />
=======
    const content = (() => {
      switch (currentView) {
        case "settings":
          return (
            <SettingsPage
              open={true}
              onOpenChange={() => setCurrentView("providers")}
              onImportSuccess={handleImportSuccess}
            />
          );
        case "prompts":
          return (
            <PromptPanel
              ref={promptPanelRef}
              open={true}
              onOpenChange={() => setCurrentView("providers")}
              appId={activeApp}
            />
          );
        case "skills":
          return (
            <SkillsPage
              ref={skillsPageRef}
              onClose={() => setCurrentView("providers")}
              initialApp={activeApp}
            />
          );
        case "mcp":
          return (
            <UnifiedMcpPanel
              ref={mcpPanelRef}
              onOpenChange={() => setCurrentView("providers")}
            />
          );
        case "agents":
          return (
            <AgentsPanel onOpenChange={() => setCurrentView("providers")} />
          );
        default:
          return (
            <div className="mx-auto max-w-[56rem] px-5 flex flex-col h-[calc(100vh-8rem)] overflow-hidden">
              {/* 独立滚动容器 - 解决 Linux/Ubuntu 下 DndContext 与滚轮事件冲突 */}
              <div className="flex-1 overflow-y-auto overflow-x-hidden pb-12 px-1">
                <AnimatePresence mode="wait">
                  <motion.div
                    key={activeApp}
                    initial={{ opacity: 0 }}
                    animate={{ opacity: 1 }}
                    exit={{ opacity: 0 }}
                    transition={{ duration: 0.15 }}
                    className="space-y-4"
                  >
                    <ProviderList
                      providers={providers}
                      currentProviderId={currentProviderId}
                      appId={activeApp}
                      isLoading={isLoading}
                      isProxyRunning={isProxyRunning}
                      isProxyTakeover={
                        isProxyRunning && isCurrentAppTakeoverActive
                      }
                      activeProviderId={activeProviderId}
                      onSwitch={switchProvider}
                      onEdit={setEditingProvider}
                      onDelete={setConfirmDelete}
                      onDuplicate={handleDuplicateProvider}
                      onConfigureUsage={setUsageProvider}
                      onOpenWebsite={handleOpenWebsite}
                      onCreate={() => setIsAddOpen(true)}
                    />
                  </motion.div>
                </AnimatePresence>
>>>>>>> 7d495aa7
              </div>
            </div>
          );
      }
    })();

    return (
      <AnimatePresence mode="wait">
        <motion.div
          key={currentView}
          initial={{ opacity: 0 }}
          animate={{ opacity: 1 }}
          exit={{ opacity: 0 }}
          transition={{ duration: 0.2 }}
        >
          {content}
        </motion.div>
      </AnimatePresence>
    );
  };

  return (
    <div
      className="flex flex-col h-screen overflow-hidden bg-background text-foreground selection:bg-primary/30"
      style={{ overflowX: "hidden", paddingTop: CONTENT_TOP_OFFSET }}
    >
      {/* 全局拖拽区域（顶部 28px），避免上边框无法拖动 */}
      <div
        className="fixed top-0 left-0 right-0 z-[60]"
        data-tauri-drag-region
        style={{ WebkitAppRegion: "drag", height: DRAG_BAR_HEIGHT } as any}
      />
      {/* 环境变量警告横幅 */}
      {showEnvBanner && envConflicts.length > 0 && (
        <EnvWarningBanner
          conflicts={envConflicts}
          onDismiss={() => {
            setShowEnvBanner(false);
            sessionStorage.setItem("env_banner_dismissed", "true");
          }}
          onDeleted={async () => {
            // 删除后重新检测
            try {
              const allConflicts = await checkAllEnvConflicts();
              const flatConflicts = Object.values(allConflicts).flat();
              setEnvConflicts(flatConflicts);
              if (flatConflicts.length === 0) {
                setShowEnvBanner(false);
              }
            } catch (error) {
              console.error(
                "[App] Failed to re-check conflicts after deletion:",
                error,
              );
            }
          }}
        />
      )}

      <header
        className="fixed z-50 w-full transition-all duration-300 bg-background/80 backdrop-blur-md"
        data-tauri-drag-region
        style={
          {
            WebkitAppRegion: "drag",
            top: DRAG_BAR_HEIGHT,
            height: HEADER_HEIGHT,
          } as any
        }
      >
        <div
          className="mx-auto flex h-full max-w-[56rem] flex-wrap items-center justify-between gap-2 px-6"
          data-tauri-drag-region
          style={{ WebkitAppRegion: "drag" } as any}
        >
          <div
            className="flex items-center gap-1"
            style={{ WebkitAppRegion: "no-drag" } as any}
          >
            {currentView !== "providers" ? (
              <div className="flex items-center gap-2">
                <Button
                  variant="outline"
                  size="icon"
                  onClick={() => setCurrentView("providers")}
                  className="mr-2 rounded-lg"
                >
                  <ArrowLeft className="w-4 h-4" />
                </Button>
                <h1 className="text-lg font-semibold">
                  {currentView === "settings" && t("settings.title")}
                  {currentView === "prompts" &&
                    t("prompts.title", { appName: t(`apps.${activeApp}`) })}
                  {currentView === "skills" && t("skills.title")}
                  {currentView === "mcp" && t("mcp.unifiedPanel.title")}
                  {currentView === "agents" && t("agents.title")}
                </h1>
              </div>
            ) : (
              <>
                <div className="flex items-center gap-2">
                  <a
                    href="https://github.com/farion1231/cc-switch"
                    target="_blank"
                    rel="noreferrer"
                    className={cn(
                      "text-xl font-semibold transition-colors",
                      isProxyRunning && isCurrentAppTakeoverActive
                        ? "text-emerald-500 hover:text-emerald-600 dark:text-emerald-400 dark:hover:text-emerald-300"
                        : "text-blue-500 hover:text-blue-600 dark:text-blue-400 dark:hover:text-blue-300",
                    )}
                  >
                    CC Switch
                  </a>
                  <Button
                    variant="ghost"
                    size="icon"
                    onClick={() => setCurrentView("settings")}
                    title={t("common.settings")}
                    className="hover:bg-black/5 dark:hover:bg-white/5"
                  >
                    <Settings className="w-4 h-4" />
                  </Button>
                </div>
                <UpdateBadge onClick={() => setCurrentView("settings")} />
              </>
            )}
          </div>

          <div
            className="flex items-center gap-2 h-[32px]"
            style={{ WebkitAppRegion: "no-drag" } as any}
          >
            {currentView === "prompts" && (
              <Button
                size="icon"
                onClick={() => promptPanelRef.current?.openAdd()}
                className={`ml-auto ${addActionButtonClass}`}
                title={t("prompts.add")}
              >
                <Plus className="w-5 h-5" />
              </Button>
            )}
            {currentView === "mcp" && (
              <Button
                size="icon"
                onClick={() => mcpPanelRef.current?.openAdd()}
                className={`ml-auto ${addActionButtonClass}`}
                title={t("mcp.unifiedPanel.addServer")}
              >
                <Plus className="w-5 h-5" />
              </Button>
            )}
            {currentView === "skills" && (
              <>
                <Button
                  variant="ghost"
                  size="sm"
                  onClick={() => skillsPageRef.current?.refresh()}
                  className="hover:bg-black/5 dark:hover:bg-white/5"
                >
                  <RefreshCw className="w-4 h-4 mr-2" />
                  {t("skills.refresh")}
                </Button>
                <Button
                  variant="ghost"
                  size="sm"
                  onClick={() => skillsPageRef.current?.openRepoManager()}
                  className="hover:bg-black/5 dark:hover:bg-white/5"
                >
                  <Settings className="w-4 h-4 mr-2" />
                  {t("skills.repoManager")}
                </Button>
              </>
            )}
            {currentView === "providers" && (
              <>
<<<<<<< HEAD
                <div className="flex items-center gap-2">
                  <ProxyToggle />
                  <AppSwitcher activeApp={activeApp} onSwitch={setActiveApp} />
                  {hasMultipleConfigSets ? (
                    <DropdownMenu>
                      <DropdownMenuTrigger asChild>
                        <Button
                          variant="outline"
                          size="sm"
                          disabled={isConfigSetActivating}
                          className="flex items-center gap-2 rounded-lg border-border-default/50 px-3 text-sm"
                        >
                          {isConfigSetActivating ? (
                            <Loader2 className="h-4 w-4 animate-spin" />
                          ) : (
                            <Globe2 className="h-4 w-4" />
                          )}
                          <span className="max-w-[9rem] truncate text-left">
                            {environmentLabel}
                          </span>
                          <ChevronDown className="h-3 w-3 opacity-70" />
                        </Button>
                      </DropdownMenuTrigger>
                      <DropdownMenuContent align="start" className="w-52">
                        <DropdownMenuLabel className="text-xs text-muted-foreground">
                          {t("provider.selectEnvironment", {
                            defaultValue: "选择环境",
                          })}
                        </DropdownMenuLabel>
                        <DropdownMenuSeparator />
                        {configSets.map((set) => (
                          <DropdownMenuItem
                            key={set.id}
                            onSelect={(event) => {
                              event.preventDefault();
                              if (set.id === activeConfigSetId) return;
                              void activateEnvironment(set.id);
                            }}
                            className="flex items-center justify-between gap-2"
                          >
                            <span className="truncate">{set.name}</span>
                            {set.id === activeConfigSetId ? (
                              <Check className="h-3 w-3 text-primary" />
                            ) : null}
                          </DropdownMenuItem>
                        ))}
                      </DropdownMenuContent>
                    </DropdownMenu>
                  ) : null}
                </div>
=======
                <ProxyToggle activeApp={activeApp} />

                <AppSwitcher activeApp={activeApp} onSwitch={setActiveApp} />
>>>>>>> 7d495aa7

                <div className="flex items-center gap-1 p-1 bg-muted rounded-xl">
                  <Button
                    variant="ghost"
                    size="sm"
                    onClick={() => setCurrentView("skills")}
                    className={cn(
                      "text-muted-foreground hover:text-foreground hover:bg-black/5 dark:hover:bg-white/5",
                      "transition-all duration-200 ease-in-out overflow-hidden",
                      hasSkillsSupport
                        ? "opacity-100 w-8 scale-100 px-2"
                        : "opacity-0 w-0 scale-75 pointer-events-none px-0 -ml-1",
                    )}
                    title={t("skills.manage")}
                  >
                    <Wrench className="flex-shrink-0 w-4 h-4" />
                  </Button>
                  {/* TODO: Agents 功能开发中，暂时隐藏入口 */}
                  {/* {isClaudeApp && (
                      <Button
                        variant="ghost"
                        size="sm"
                        onClick={() => setCurrentView("agents")}
                        className="text-muted-foreground hover:text-foreground hover:bg-black/5 dark:hover:bg-white/5"
                        title="Agents"
                      >
                        <Bot className="w-4 h-4" />
                      </Button>
                    )} */}
                  <Button
                    variant="ghost"
                    size="sm"
                    onClick={() => setCurrentView("prompts")}
                    className="text-muted-foreground hover:text-foreground hover:bg-black/5 dark:hover:bg-white/5"
                    title={t("prompts.manage")}
                  >
                    <Book className="w-4 h-4" />
                  </Button>
                  <Button
                    variant="ghost"
                    size="sm"
                    onClick={() => setCurrentView("mcp")}
                    className="text-muted-foreground hover:text-foreground hover:bg-black/5 dark:hover:bg-white/5"
                    title={t("mcp.title")}
                  >
                    <Server className="w-4 h-4" />
                  </Button>
                </div>

                <Button
                  onClick={() => setIsAddOpen(true)}
                  size="icon"
                  className={`ml-2 ${addActionButtonClass}`}
                >
                  <Plus className="w-5 h-5" />
                </Button>
              </>
            )}
          </div>
        </div>
      </header>

      <main className="flex-1 pb-12 animate-fade-in ">
        <div className="pb-12">
          {renderContent()}
        </div>
      </main>

      <AddProviderDialog
        open={isAddOpen}
        onOpenChange={setIsAddOpen}
        appId={activeApp}
        onSubmit={addProvider}
      />

      <EditProviderDialog
        open={Boolean(editingProvider)}
        provider={lastEditingProviderRef.current}
        onOpenChange={(open) => {
          if (!open) {
            setEditingProvider(null);
          }
        }}
        onSubmit={handleEditProvider}
        appId={activeApp}
        isProxyTakeover={isProxyRunning && isCurrentAppTakeoverActive}
      />

      {lastUsageProviderRef.current && (
        <UsageScriptModal
          provider={lastUsageProviderRef.current}
          appId={activeApp}
          isOpen={Boolean(usageProvider)}
          onClose={() => setUsageProvider(null)}
          onSave={(script) => {
            if (usageProvider) {
              void saveUsageScript(usageProvider, script);
            }
          }}
        />
      )}

      <ConfirmDialog
        isOpen={Boolean(confirmDelete)}
        title={t("confirm.deleteProvider")}
        message={
          confirmDelete
            ? t("confirm.deleteProviderMessage", {
                name: confirmDelete.name,
              })
            : ""
        }
        onConfirm={() => void handleConfirmDelete()}
        onCancel={() => setConfirmDelete(null)}
      />

      <DeepLinkImportDialog />
    </div>
  );
}

export default App;<|MERGE_RESOLUTION|>--- conflicted
+++ resolved
@@ -75,27 +75,25 @@
   const [currentView, setCurrentView] = useState<View>("providers");
   const [isAddOpen, setIsAddOpen] = useState(false);
 
-  const [editingProvider, setEditingProvider] = useState<Provider | null>(null);
-  const [usageProvider, setUsageProvider] = useState<Provider | null>(null);
+  const [editingProviderId, setEditingProviderId] = useState<string | null>(null);
+  const [usageProviderId, setUsageProviderId] = useState<string | null>(null);
+  const [editingProviderSnapshot, setEditingProviderSnapshot] =
+    useState<Provider | null>(null);
+  const [usageProviderSnapshot, setUsageProviderSnapshot] =
+    useState<Provider | null>(null);
   const [confirmDelete, setConfirmDelete] = useState<Provider | null>(null);
   const [envConflicts, setEnvConflicts] = useState<EnvConflict[]>([]);
   const [showEnvBanner, setShowEnvBanner] = useState(false);
 
-  // 保存最后一个有效的 provider，用于动画退出期间显示内容
-  const lastUsageProviderRef = useRef<Provider | null>(null);
-  const lastEditingProviderRef = useRef<Provider | null>(null);
-
-  useEffect(() => {
-    if (usageProvider) {
-      lastUsageProviderRef.current = usageProvider;
-    }
-  }, [usageProvider]);
-
-  useEffect(() => {
-    if (editingProvider) {
-      lastEditingProviderRef.current = editingProvider;
-    }
-  }, [editingProvider]);
+  const handleOpenEditProvider = useCallback((provider: Provider) => {
+    setEditingProviderSnapshot(provider);
+    setEditingProviderId(provider.id);
+  }, []);
+
+  const handleOpenUsageModal = useCallback((provider: Provider) => {
+    setUsageProviderSnapshot(provider);
+    setUsageProviderId(provider.id);
+  }, []);
 
   const promptPanelRef = useRef<any>(null);
   const mcpPanelRef = useRef<any>(null);
@@ -125,6 +123,14 @@
   });
   const providers = useMemo(() => data?.providers ?? {}, [data]);
   const currentProviderId = data?.currentProviderId ?? "";
+  const editingProviderData =
+    (editingProviderId ? providers[editingProviderId] : null) ??
+    editingProviderSnapshot;
+  const usageProviderData =
+    (usageProviderId ? providers[usageProviderId] : null) ??
+    usageProviderSnapshot;
+  const isEditingDialogOpen = editingProviderId !== null;
+  const isUsageModalOpen = usageProviderId !== null;
   // Skills 功能仅支持 Claude 和 Codex
   const hasSkillsSupport = activeApp === "claude" || activeApp === "codex";
 
@@ -311,7 +317,7 @@
   // 编辑供应商
   const handleEditProvider = async (provider: Provider) => {
     await updateProvider(provider);
-    setEditingProvider(null);
+    setEditingProviderId(null);
   };
 
   // 确认删除供应商
@@ -398,67 +404,6 @@
   };
 
   const renderContent = () => {
-<<<<<<< HEAD
-    switch (currentView) {
-      case "settings":
-        return (
-          <SettingsPage
-            open={true}
-            onOpenChange={() => setCurrentView("providers")}
-            onImportSuccess={handleImportSuccess}
-          />
-        );
-      case "prompts":
-        return (
-          <PromptPanel
-            ref={promptPanelRef}
-            open={true}
-            onOpenChange={() => setCurrentView("providers")}
-            appId={activeApp}
-          />
-        );
-      case "skills":
-        return (
-          <SkillsPage
-            ref={skillsPageRef}
-            onClose={() => setCurrentView("providers")}
-            initialApp={activeApp}
-          />
-        );
-      case "mcp":
-        return (
-          <UnifiedMcpPanel
-            ref={mcpPanelRef}
-            onOpenChange={() => setCurrentView("providers")}
-          />
-        );
-      case "agents":
-        return <AgentsPanel onOpenChange={() => setCurrentView("providers")} />;
-      default:
-        return (
-          <div className="mx-auto max-w-[56rem] px-5 flex flex-col h-[calc(100vh-8rem)] overflow-hidden">
-            {/* 独立滚动容器 - 解决 Linux/Ubuntu 下 DndContext 与滚轮事件冲突 */}
-            <div className="flex-1 overflow-y-auto overflow-x-hidden pb-12 px-1">
-              <div className="space-y-4">
-                <ProviderList
-                  providers={providers}
-                  currentProviderId={currentProviderId}
-                  appId={activeApp}
-                  isLoading={isLoading}
-                  onSwitch={handleSwitchProvider}
-                  isProxyRunning={isProxyRunning}
-                  isProxyTakeover={isProxyRunning && isTakeoverActive}
-                  onEdit={setEditingProvider}
-                  onDelete={setConfirmDelete}
-                  onDuplicate={handleDuplicateProvider}
-                  onConfigureUsage={setUsageProvider}
-                  onOpenWebsite={handleOpenWebsite}
-                  onCreate={() => setIsAddOpen(true)}
-                  configSets={configSets}
-                  activeConfigSetId={activeConfigSetId}
-                  isSwitching={isSwitchingProvider}
-                />
-=======
     const content = (() => {
       switch (currentView) {
         case "settings":
@@ -516,22 +461,24 @@
                       currentProviderId={currentProviderId}
                       appId={activeApp}
                       isLoading={isLoading}
+                      onSwitch={handleSwitchProvider}
                       isProxyRunning={isProxyRunning}
                       isProxyTakeover={
                         isProxyRunning && isCurrentAppTakeoverActive
                       }
                       activeProviderId={activeProviderId}
-                      onSwitch={switchProvider}
-                      onEdit={setEditingProvider}
+                      onEdit={handleOpenEditProvider}
                       onDelete={setConfirmDelete}
                       onDuplicate={handleDuplicateProvider}
-                      onConfigureUsage={setUsageProvider}
+                      onConfigureUsage={handleOpenUsageModal}
                       onOpenWebsite={handleOpenWebsite}
                       onCreate={() => setIsAddOpen(true)}
+                      configSets={configSets}
+                      activeConfigSetId={activeConfigSetId}
+                      isSwitching={isSwitchingProvider}
                     />
                   </motion.div>
                 </AnimatePresence>
->>>>>>> 7d495aa7
               </div>
             </div>
           );
@@ -709,9 +656,8 @@
             )}
             {currentView === "providers" && (
               <>
-<<<<<<< HEAD
                 <div className="flex items-center gap-2">
-                  <ProxyToggle />
+                  <ProxyToggle activeApp={activeApp} />
                   <AppSwitcher activeApp={activeApp} onSwitch={setActiveApp} />
                   {hasMultipleConfigSets ? (
                     <DropdownMenu>
@@ -760,11 +706,6 @@
                     </DropdownMenu>
                   ) : null}
                 </div>
-=======
-                <ProxyToggle activeApp={activeApp} />
-
-                <AppSwitcher activeApp={activeApp} onSwitch={setActiveApp} />
->>>>>>> 7d495aa7
 
                 <div className="flex items-center gap-1 p-1 bg-muted rounded-xl">
                   <Button
@@ -841,11 +782,11 @@
       />
 
       <EditProviderDialog
-        open={Boolean(editingProvider)}
-        provider={lastEditingProviderRef.current}
+        open={isEditingDialogOpen}
+        provider={editingProviderData}
         onOpenChange={(open) => {
           if (!open) {
-            setEditingProvider(null);
+            setEditingProviderId(null);
           }
         }}
         onSubmit={handleEditProvider}
@@ -853,15 +794,15 @@
         isProxyTakeover={isProxyRunning && isCurrentAppTakeoverActive}
       />
 
-      {lastUsageProviderRef.current && (
+      {usageProviderData && (
         <UsageScriptModal
-          provider={lastUsageProviderRef.current}
+          provider={usageProviderData}
           appId={activeApp}
-          isOpen={Boolean(usageProvider)}
-          onClose={() => setUsageProvider(null)}
+          isOpen={isUsageModalOpen}
+          onClose={() => setUsageProviderId(null)}
           onSave={(script) => {
-            if (usageProvider) {
-              void saveUsageScript(usageProvider, script);
+            if (usageProviderData) {
+              void saveUsageScript(usageProviderData, script);
             }
           }}
         />
