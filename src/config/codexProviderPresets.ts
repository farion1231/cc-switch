--- conflicted
+++ resolved
@@ -10,12 +10,11 @@
   config: string; // 将写入 ~/.codex/config.toml（TOML 字符串）
   isOfficial?: boolean; // 标识是否为官方预设
   category?: ProviderCategory; // 新增：分类
-<<<<<<< HEAD
+  isCustomTemplate?: boolean; // 标识是否为自定义模板
+  apiKeyUrl?: string; // API Key 获取地址
   // 二级选项配置
   endpoints?: string[];
   enableAutoSpeed?: boolean; // 是否启用自动测速
-=======
-  isCustomTemplate?: boolean; // 标识是否为自定义模板
 }
 
 /**
@@ -33,7 +32,7 @@
 export function generateThirdPartyConfig(
   providerName: string,
   baseUrl: string,
-  modelName = "gpt-5-codex"
+  modelName = "gpt-5-codex",
 ): string {
   // 清理供应商名称，确保符合TOML键名规范
   const cleanProviderName =
@@ -51,7 +50,6 @@
 name = "${cleanProviderName}"
 base_url = "${baseUrl}"
 wire_api = "responses"`;
->>>>>>> fd0e83eb
 }
 
 export const codexProviderPresets: CodexProviderPreset[] = [
@@ -68,34 +66,18 @@
   {
     name: "PackyCode",
     websiteUrl: "https://codex.packycode.com/",
+    apiKeyUrl: "https://www.packycode.com/?aff=rlo54mgz",
     category: "third_party",
-<<<<<<< HEAD
-    // PackyCode 一般通过 API Key；请将占位符替换为你的实际 key
-    auth: {
-      OPENAI_API_KEY: "sk-your-api-key-here",
-    },
-    config: `model_provider = "packycode"
-model = "gpt-5"
-model_reasoning_effort = "high"
-disable_response_storage = true
-
-[model_providers.packycode]
-name = "packycode"
-base_url = "https://codex-api.packycode.com/v1"
-wire_api = "responses"
-env_key = "packycode"`,
+    auth: generateThirdPartyAuth("sk-your-api-key-here"),
+    config: generateThirdPartyConfig(
+      "packycode",
+      "https://codex-api.packycode.com/v1",
+      "gpt-5-codex",
+    ),
     endpoints: [
       "https://codex-api.packycode.com",
       "https://codex-api-hk-cn2.packycode.com",
     ],
     enableAutoSpeed: true,
-=======
-    auth: generateThirdPartyAuth("sk-your-api-key-here"),
-    config: generateThirdPartyConfig(
-      "packycode",
-      "https://codex-api.packycode.com/v1",
-      "gpt-5-codex"
-    ),
->>>>>>> fd0e83eb
   },
 ];