/**
 * Codex 预设供应商配置模板
 */
import { ProviderCategory } from "../types";

export interface CodexProviderPreset {
  name: string;
  websiteUrl: string;
  auth: Record<string, any>; // 将写入 ~/.codex/auth.json
  config: string; // 将写入 ~/.codex/config.toml（TOML 字符串）
  isOfficial?: boolean; // 标识是否为官方预设
<<<<<<< HEAD
  // 二级选项配置
  endpoints?: string[];
  enableAutoSpeed?: boolean; // 是否启用自动测速
=======
  category?: ProviderCategory; // 新增：分类
>>>>>>> 19dcc84c
}

export const codexProviderPresets: CodexProviderPreset[] = [
  {
    name: "Codex官方",
    websiteUrl: "https://chatgpt.com/codex",
    isOfficial: true,
    category: "official",
    // 官方的 key 为null
    auth: {
      OPENAI_API_KEY: null,
    },
    config: ``,
  },
  {
    name: "PackyCode",
    websiteUrl: "https://codex.packycode.com/",
    category: "third_party",
    // PackyCode 一般通过 API Key；请将占位符替换为你的实际 key
    auth: {
      OPENAI_API_KEY: "sk-your-api-key-here",
    },
    config: `model_provider = "packycode"
model = "gpt-5"
model_reasoning_effort = "high"
disable_response_storage = true

[model_providers.packycode]
name = "packycode"
base_url = "https://codex-api.packycode.com/v1"
wire_api = "responses"
env_key = "packycode"`,
    endpoints: [
      "https://codex-api.packycode.com",
      "https://codex-api-hk-cn2.packycode.com",
    ],
    enableAutoSpeed: true,
  },
];<|MERGE_RESOLUTION|>--- conflicted
+++ resolved
@@ -9,13 +9,10 @@
   auth: Record<string, any>; // 将写入 ~/.codex/auth.json
   config: string; // 将写入 ~/.codex/config.toml（TOML 字符串）
   isOfficial?: boolean; // 标识是否为官方预设
-<<<<<<< HEAD
+  category?: ProviderCategory; // 新增：分类
   // 二级选项配置
   endpoints?: string[];
   enableAutoSpeed?: boolean; // 是否启用自动测速
-=======
-  category?: ProviderCategory; // 新增：分类
->>>>>>> 19dcc84c
 }
 
 export const codexProviderPresets: CodexProviderPreset[] = [
