--- conflicted
+++ resolved
@@ -18,10 +18,7 @@
 
 export function AutoFailoverConfigPanel({
   enabled,
-<<<<<<< HEAD
-=======
   onEnabledChange: _onEnabledChange,
->>>>>>> 038b74b8
 }: AutoFailoverConfigPanelProps) {
   // Note: onEnabledChange is currently unused but kept in the interface
   // for potential future use by parent components
@@ -83,11 +80,11 @@
 
   return (
     <div className="border-0 rounded-none shadow-none bg-transparent">
-      {/* Header Switch moved to parent accordion logic or kept here absolutely positioned if styling permits. 
-            Since we need it in the accordion header, and this component is inside the content, we can use a portal or 
-            absolute positioning trick similar to ProxyPanel, OR cleaner, just duplicate the switch logic in SettingsPage 
-            and pass it down. But for now, let's use the absolute positioning trick to "lift" it visually. 
-            Better yet, let's just render the content directly without the wrapping Card header/collapse logic 
+      {/* Header Switch moved to parent accordion logic or kept here absolutely positioned if styling permits.
+            Since we need it in the accordion header, and this component is inside the content, we can use a portal or
+            absolute positioning trick similar to ProxyPanel, OR cleaner, just duplicate the switch logic in SettingsPage
+            and pass it down. But for now, let's use the absolute positioning trick to "lift" it visually.
+            Better yet, let's just render the content directly without the wrapping Card header/collapse logic
             since the user requested "click to expand is detailed info, no need to fold again" (implying the accordion handles folding).
         */}
 
