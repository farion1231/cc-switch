--- conflicted
+++ resolved
@@ -26,14 +26,11 @@
   onOpenWebsite: (url: string) => void;
   onCreate?: () => void;
   isLoading?: boolean;
-<<<<<<< HEAD
   configSets?: LaunchConfigSet[];
   activeConfigSetId?: string;
   isSwitching?: boolean;
-=======
   isProxyRunning?: boolean; // 代理服务运行状态
   isProxyTakeover?: boolean; // 代理接管模式（Live配置已被接管）
->>>>>>> 395783e2
 }
 
 export function ProviderList({
@@ -48,14 +45,11 @@
   onOpenWebsite,
   onCreate,
   isLoading = false,
-<<<<<<< HEAD
   configSets,
   activeConfigSetId,
   isSwitching = false,
-=======
   isProxyRunning = false, // 默认值为 false
   isProxyTakeover = false, // 默认值为 false
->>>>>>> 395783e2
 }: ProviderListProps) {
   const { sortedProviders, sensors, handleDragEnd } = useDragSort(
     providers,
@@ -112,16 +106,13 @@
               onDuplicate={onDuplicate}
               onConfigureUsage={onConfigureUsage}
               onOpenWebsite={onOpenWebsite}
-<<<<<<< HEAD
               configSets={configSets}
               activeConfigSetId={activeConfigSetId}
               isSwitching={isSwitching}
-=======
               onTest={handleTest}
               isTesting={isChecking(provider.id)}
               isProxyRunning={isProxyRunning}
               isProxyTakeover={isProxyTakeover}
->>>>>>> 395783e2
             />
           ))}
         </div>
@@ -140,16 +131,13 @@
   onDuplicate: (provider: Provider) => void;
   onConfigureUsage?: (provider: Provider) => void;
   onOpenWebsite: (url: string) => void;
-<<<<<<< HEAD
   configSets?: LaunchConfigSet[];
   activeConfigSetId?: string;
   isSwitching: boolean;
-=======
-  onTest: (provider: Provider) => void;
-  isTesting: boolean;
+  onTest?: (provider: Provider) => void;
+  isTesting?: boolean;
   isProxyRunning: boolean;
   isProxyTakeover: boolean;
->>>>>>> 395783e2
 }
 
 function SortableProviderCard({
@@ -162,16 +150,13 @@
   onDuplicate,
   onConfigureUsage,
   onOpenWebsite,
-<<<<<<< HEAD
   configSets,
   activeConfigSetId,
   isSwitching,
-=======
   onTest,
   isTesting,
   isProxyRunning,
   isProxyTakeover,
->>>>>>> 395783e2
 }: SortableProviderCardProps) {
   const {
     setNodeRef,
