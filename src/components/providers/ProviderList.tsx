import { CSS } from "@dnd-kit/utilities";
import { DndContext, closestCenter } from "@dnd-kit/core";
import {
  SortableContext,
  useSortable,
  verticalListSortingStrategy,
} from "@dnd-kit/sortable";
import {
  useEffect,
  useMemo,
  useRef,
  useState,
  type CSSProperties,
} from "react";
import { AnimatePresence, motion } from "framer-motion";
import { Search, X } from "lucide-react";
import { useTranslation } from "react-i18next";
import type { Provider } from "@/types";
import type { AppId } from "@/lib/api";
import { useDragSort } from "@/hooks/useDragSort";
import { useStreamCheck } from "@/hooks/useStreamCheck";
import { ProviderCard } from "@/components/providers/ProviderCard";
import { ProviderEmptyState } from "@/components/providers/ProviderEmptyState";
<<<<<<< HEAD
import {
  useAutoFailoverEnabled,
  useFailoverQueue,
  useAddToFailoverQueue,
  useRemoveFromFailoverQueue,
} from "@/lib/query/failover";
import { useCallback } from "react";
=======
import { Input } from "@/components/ui/input";
import { Button } from "@/components/ui/button";
>>>>>>> d303706d

interface ProviderListProps {
  providers: Record<string, Provider>;
  currentProviderId: string;
  appId: AppId;
  onSwitch: (provider: Provider) => void;
  onEdit: (provider: Provider) => void;
  onDelete: (provider: Provider) => void;
  onDuplicate: (provider: Provider) => void;
  onConfigureUsage?: (provider: Provider) => void;
  onOpenWebsite: (url: string) => void;
  onCreate?: () => void;
  isLoading?: boolean;
  isProxyRunning?: boolean; // 代理服务运行状态
  isProxyTakeover?: boolean; // 代理接管模式（Live配置已被接管）
  activeProviderId?: string; // 代理当前实际使用的供应商 ID（用于故障转移模式下标注绿色边框）
}

export function ProviderList({
  providers,
  currentProviderId,
  appId,
  onSwitch,
  onEdit,
  onDelete,
  onDuplicate,
  onConfigureUsage,
  onOpenWebsite,
  onCreate,
  isLoading = false,
  isProxyRunning = false,
  isProxyTakeover = false,
  activeProviderId,
}: ProviderListProps) {
  const { t } = useTranslation();
  const { sortedProviders, sensors, handleDragEnd } = useDragSort(
    providers,
    appId
  );

  // 流式健康检查
  const { checkProvider, isChecking } = useStreamCheck(appId);

  // 故障转移相关
  const { data: isAutoFailoverEnabled } = useAutoFailoverEnabled(appId);
  const { data: failoverQueue } = useFailoverQueue(appId);
  const addToQueue = useAddToFailoverQueue();
  const removeFromQueue = useRemoveFromFailoverQueue();

  // 联动状态：只有当前应用开启代理接管且故障转移开启时才启用故障转移模式
  const isFailoverModeActive =
    isProxyTakeover === true && isAutoFailoverEnabled === true;

  // 计算供应商在故障转移队列中的优先级（基于 sortIndex 排序）
  const getFailoverPriority = useCallback(
    (providerId: string): number | undefined => {
      if (!isFailoverModeActive || !failoverQueue) return undefined;
      const index = failoverQueue.findIndex(
        (item) => item.providerId === providerId,
      );
      return index >= 0 ? index + 1 : undefined;
    },
    [isFailoverModeActive, failoverQueue],
  );

  // 判断供应商是否在故障转移队列中
  const isInFailoverQueue = useCallback(
    (providerId: string): boolean => {
      if (!isFailoverModeActive || !failoverQueue) return false;
      return failoverQueue.some((item) => item.providerId === providerId);
    },
    [isFailoverModeActive, failoverQueue],
  );

  // 切换供应商的故障转移队列状态
  const handleToggleFailover = useCallback(
    (providerId: string, enabled: boolean) => {
      if (enabled) {
        addToQueue.mutate({ appType: appId, providerId });
      } else {
        removeFromQueue.mutate({ appType: appId, providerId });
      }
    },
    [appId, addToQueue, removeFromQueue],
  );

  const handleTest = (provider: Provider) => {
    checkProvider(provider.id, provider.name);
  };

  const [searchTerm, setSearchTerm] = useState("");
  const [isSearchOpen, setIsSearchOpen] = useState(false);
  const searchInputRef = useRef<HTMLInputElement>(null);

  useEffect(() => {
    const handleKeyDown = (event: KeyboardEvent) => {
      const key = event.key.toLowerCase();
      if ((event.metaKey || event.ctrlKey) && key === "f") {
        event.preventDefault();
        setIsSearchOpen(true);
        return;
      }

      if (key === "escape") {
        setIsSearchOpen(false);
      }
    };

    window.addEventListener("keydown", handleKeyDown);
    return () => window.removeEventListener("keydown", handleKeyDown);
  }, []);

  useEffect(() => {
    if (isSearchOpen) {
      const frame = requestAnimationFrame(() => {
        searchInputRef.current?.focus();
        searchInputRef.current?.select();
      });
      return () => cancelAnimationFrame(frame);
    }
  }, [isSearchOpen]);

  const filteredProviders = useMemo(() => {
    const keyword = searchTerm.trim().toLowerCase();
    if (!keyword) return sortedProviders;
    return sortedProviders.filter((provider) => {
      const fields = [provider.name, provider.notes, provider.websiteUrl];
      return fields.some((field) =>
        field?.toString().toLowerCase().includes(keyword)
      );
    });
  }, [searchTerm, sortedProviders]);

  if (isLoading) {
    return (
      <div className="space-y-3">
        {[0, 1, 2].map((index) => (
          <div
            key={index}
            className="w-full border border-dashed rounded-lg h-28 border-muted-foreground/40 bg-muted/40"
          />
        ))}
      </div>
    );
  }

  if (sortedProviders.length === 0) {
    return <ProviderEmptyState onCreate={onCreate} />;
  }

  const renderProviderList = () => (
    <DndContext
      sensors={sensors}
      collisionDetection={closestCenter}
      onDragEnd={handleDragEnd}
    >
      <SortableContext
        items={filteredProviders.map((provider) => provider.id)}
        strategy={verticalListSortingStrategy}
      >
        <div className="space-y-3">
          {filteredProviders.map((provider) => (
            <SortableProviderCard
              key={provider.id}
              provider={provider}
              isCurrent={provider.id === currentProviderId}
              appId={appId}
              onSwitch={onSwitch}
              onEdit={onEdit}
              onDelete={onDelete}
              onDuplicate={onDuplicate}
              onConfigureUsage={onConfigureUsage}
              onOpenWebsite={onOpenWebsite}
              onTest={handleTest}
              isTesting={isChecking(provider.id)}
              isProxyRunning={isProxyRunning}
              isProxyTakeover={isProxyTakeover}
              // 故障转移相关：联动状态
              isAutoFailoverEnabled={isFailoverModeActive}
              failoverPriority={getFailoverPriority(provider.id)}
              isInFailoverQueue={isInFailoverQueue(provider.id)}
              onToggleFailover={(enabled) =>
                handleToggleFailover(provider.id, enabled)
              }
              activeProviderId={activeProviderId}
            />
          ))}
        </div>
      </SortableContext>
    </DndContext>
  );

  return (
    <div className="mt-4 space-y-4">
      <AnimatePresence>
        {isSearchOpen && (
          <motion.div
            key="provider-search"
            initial={{ opacity: 0, y: -8, scale: 0.98 }}
            animate={{ opacity: 1, y: 0, scale: 1 }}
            exit={{ opacity: 0, y: -8, scale: 0.98 }}
            transition={{ duration: 0.18, ease: "easeOut" }}
            className="fixed left-1/2 top-[6.5rem] z-40 w-[min(90vw,26rem)] -translate-x-1/2 sm:right-6 sm:left-auto sm:translate-x-0"
          >
            <div className="p-4 space-y-3 border shadow-md rounded-2xl border-white/10 bg-background/95 shadow-black/20 backdrop-blur-md">
              <div className="relative flex items-center gap-2">
                <Search className="absolute w-4 h-4 -translate-y-1/2 pointer-events-none left-3 top-1/2 text-muted-foreground" />
                <Input
                  ref={searchInputRef}
                  value={searchTerm}
                  onChange={(event) => setSearchTerm(event.target.value)}
                  placeholder={t("provider.searchPlaceholder", {
                    defaultValue: "Search name, notes, or URL...",
                  })}
                  aria-label={t("provider.searchAriaLabel", {
                    defaultValue: "Search providers",
                  })}
                  className="pr-16 pl-9"
                />
                {searchTerm && (
                  <Button
                    variant="ghost"
                    size="sm"
                    className="absolute text-xs -translate-y-1/2 right-11 top-1/2"
                    onClick={() => setSearchTerm("")}
                  >
                    {t("common.clear", { defaultValue: "Clear" })}
                  </Button>
                )}
                <Button
                  variant="ghost"
                  size="icon"
                  className="ml-auto"
                  onClick={() => setIsSearchOpen(false)}
                  aria-label={t("provider.searchCloseAriaLabel", {
                    defaultValue: "Close provider search",
                  })}
                >
                  <X className="w-4 h-4" />
                </Button>
              </div>
              <div className="flex flex-wrap items-center justify-between gap-2 text-[11px] text-muted-foreground">
                <span>
                  {t("provider.searchScopeHint", {
                    defaultValue: "Matches provider name, notes, and URL.",
                  })}
                </span>
                <span>
                  {t("provider.searchCloseHint", {
                    defaultValue: "Press Esc to close",
                  })}
                </span>
              </div>
            </div>
          </motion.div>
        )}
      </AnimatePresence>

      {filteredProviders.length === 0 ? (
        <div className="px-6 py-8 text-sm text-center border border-dashed rounded-lg border-border text-muted-foreground">
          {t("provider.noSearchResults", {
            defaultValue: "No providers match your search.",
          })}
        </div>
      ) : (
        renderProviderList()
      )}
    </div>
  );
}

interface SortableProviderCardProps {
  provider: Provider;
  isCurrent: boolean;
  appId: AppId;
  onSwitch: (provider: Provider) => void;
  onEdit: (provider: Provider) => void;
  onDelete: (provider: Provider) => void;
  onDuplicate: (provider: Provider) => void;
  onConfigureUsage?: (provider: Provider) => void;
  onOpenWebsite: (url: string) => void;
  onTest: (provider: Provider) => void;
  isTesting: boolean;
  isProxyRunning: boolean;
  isProxyTakeover: boolean;
  // 故障转移相关
  isAutoFailoverEnabled: boolean;
  failoverPriority?: number;
  isInFailoverQueue: boolean;
  onToggleFailover: (enabled: boolean) => void;
  activeProviderId?: string;
}

function SortableProviderCard({
  provider,
  isCurrent,
  appId,
  onSwitch,
  onEdit,
  onDelete,
  onDuplicate,
  onConfigureUsage,
  onOpenWebsite,
  onTest,
  isTesting,
  isProxyRunning,
  isProxyTakeover,
  isAutoFailoverEnabled,
  failoverPriority,
  isInFailoverQueue,
  onToggleFailover,
  activeProviderId,
}: SortableProviderCardProps) {
  const {
    setNodeRef,
    attributes,
    listeners,
    transform,
    transition,
    isDragging,
  } = useSortable({ id: provider.id });

  const style: CSSProperties = {
    transform: CSS.Transform.toString(transform),
    transition,
  };

  return (
    <div ref={setNodeRef} style={style}>
      <ProviderCard
        provider={provider}
        isCurrent={isCurrent}
        appId={appId}
        onSwitch={onSwitch}
        onEdit={onEdit}
        onDelete={onDelete}
        onDuplicate={onDuplicate}
        onConfigureUsage={
          onConfigureUsage ? (item) => onConfigureUsage(item) : () => undefined
        }
        onOpenWebsite={onOpenWebsite}
        onTest={onTest}
        isTesting={isTesting}
        isProxyRunning={isProxyRunning}
        isProxyTakeover={isProxyTakeover}
        dragHandleProps={{
          attributes,
          listeners,
          isDragging,
        }}
        // 故障转移相关
        isAutoFailoverEnabled={isAutoFailoverEnabled}
        failoverPriority={failoverPriority}
        isInFailoverQueue={isInFailoverQueue}
        onToggleFailover={onToggleFailover}
        activeProviderId={activeProviderId}
      />
    </div>
  );
}<|MERGE_RESOLUTION|>--- conflicted
+++ resolved
@@ -21,7 +21,6 @@
 import { useStreamCheck } from "@/hooks/useStreamCheck";
 import { ProviderCard } from "@/components/providers/ProviderCard";
 import { ProviderEmptyState } from "@/components/providers/ProviderEmptyState";
-<<<<<<< HEAD
 import {
   useAutoFailoverEnabled,
   useFailoverQueue,
@@ -29,10 +28,8 @@
   useRemoveFromFailoverQueue,
 } from "@/lib/query/failover";
 import { useCallback } from "react";
-=======
 import { Input } from "@/components/ui/input";
 import { Button } from "@/components/ui/button";
->>>>>>> d303706d
 
 interface ProviderListProps {
   providers: Record<string, Provider>;
