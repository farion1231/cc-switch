--- conflicted
+++ resolved
@@ -7,10 +7,6 @@
   Play,
   TestTube2,
   Trash2,
-<<<<<<< HEAD
-  // RotateCcw, // TODO: 暂时注释，等待故障转移功能启用
-=======
->>>>>>> e6654bd7
 } from "lucide-react";
 import { useTranslation } from "react-i18next";
 import { Button } from "@/components/ui/button";
@@ -38,12 +34,6 @@
   onTest,
   onConfigureUsage,
   onDelete,
-<<<<<<< HEAD
-  onResetCircuitBreaker: _onResetCircuitBreaker, // 暂未使用，前缀 _ 避免 lint 警告
-  isProxyTarget: _isProxyTarget, // 暂未使用，前缀 _ 避免 lint 警告
-  consecutiveFailures: _consecutiveFailures = 0, // 暂未使用，前缀 _ 避免 lint 警告
-=======
->>>>>>> e6654bd7
 }: ProviderActionsProps) {
   const { t } = useTranslation();
   const iconButtonClass = "h-8 w-8 p-1";
