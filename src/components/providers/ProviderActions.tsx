import {
  BarChart3,
  Check,
  Copy,
  Edit,
  Loader2,
  Play,
  Plus,
  TestTube2,
  Trash2,
} from "lucide-react";
import { useTranslation } from "react-i18next";
import { Button } from "@/components/ui/button";
import { cn } from "@/lib/utils";
import type { LaunchConfigSet } from "@/hooks/useConfigSets";

interface ProviderActionsProps {
  isCurrent: boolean;
  onSwitch: (configSetId?: string) => void | Promise<void>;
  isTesting?: boolean;
  isProxyTakeover?: boolean;
  onEdit: () => void;
  onDuplicate: () => void;
  onTest?: () => void;
  onConfigureUsage: () => void;
  onDelete: () => void;
<<<<<<< HEAD
  configSets?: LaunchConfigSet[];
  activeConfigSetId?: string;
  isSwitching?: boolean;
  onResetCircuitBreaker?: () => void;
  isProxyTarget?: boolean;
  consecutiveFailures?: number;
=======
  // 故障转移相关
  isAutoFailoverEnabled?: boolean;
  isInFailoverQueue?: boolean;
  onToggleFailover?: (enabled: boolean) => void;
>>>>>>> 7d495aa7
}

export function ProviderActions({
  isCurrent,
  isTesting,
  isProxyTakeover = false,
  onSwitch,
  onEdit,
  onDuplicate,
  onTest,
  onConfigureUsage,
  onDelete,
<<<<<<< HEAD
  configSets,
  activeConfigSetId,
  isSwitching = false,
  onResetCircuitBreaker,
  isProxyTarget,
  consecutiveFailures = 0,
=======
  // 故障转移相关
  isAutoFailoverEnabled = false,
  isInFailoverQueue = false,
  onToggleFailover,
>>>>>>> 7d495aa7
}: ProviderActionsProps) {
  const { t } = useTranslation();
  const iconButtonClass = "h-8 w-8 p-1";
  const defaultConfigSetId =
    activeConfigSetId ?? configSets?.[0]?.id ?? undefined;

  const handleSwitch = (configSetId?: string) => {
    const target = configSetId ?? defaultConfigSetId;
    void onSwitch(target);
  };

  const renderContent = (label: "inUse" | "enable") => (
    <>
      {isSwitching ? (
        <Loader2 className="h-4 w-4 animate-spin" />
      ) : label === "inUse" ? (
        <Check className="h-4 w-4" />
      ) : (
        <Play className="h-4 w-4" />
      )}
      {label === "inUse" ? t("provider.inUse") : t("provider.enable")}
    </>
  );

  const handleEnableClick = () => {
    if (isCurrent || isSwitching) return;
    handleSwitch();
  };

  const renderEnableButton = () => (
    <Button
      size="sm"
      variant={isCurrent ? "secondary" : "default"}
      disabled={isCurrent || isSwitching}
      onClick={handleEnableClick}
      className={cn(
        "min-w-[4.5rem] px-2.5",
        isCurrent &&
          "bg-gray-200 text-muted-foreground hover:bg-gray-200 hover:text-muted-foreground dark:bg-gray-700 dark:hover:bg-gray-700",
        !isCurrent &&
          isProxyTakeover &&
          "bg-emerald-500 hover:bg-emerald-600 dark:bg-emerald-600 dark:hover:bg-emerald-700",
      )}
    >
      {renderContent(isCurrent ? "inUse" : "enable")}
    </Button>
  );

  // 故障转移模式下的按钮逻辑
  const isFailoverMode = isAutoFailoverEnabled && onToggleFailover;

  // 处理主按钮点击
  const handleMainButtonClick = () => {
    if (isFailoverMode) {
      // 故障转移模式：切换队列状态
      onToggleFailover(!isInFailoverQueue);
    } else {
      // 普通模式：切换供应商
      onSwitch();
    }
  };

  // 主按钮的状态和样式
  const getMainButtonState = () => {
    if (isFailoverMode) {
      // 故障转移模式
      if (isInFailoverQueue) {
        return {
          disabled: false,
          variant: "secondary" as const,
          className:
            "bg-blue-100 text-blue-600 hover:bg-blue-200 dark:bg-blue-900/50 dark:text-blue-400 dark:hover:bg-blue-900/70",
          icon: <Check className="h-4 w-4" />,
          text: t("failover.inQueue", { defaultValue: "已加入" }),
        };
      }
      return {
        disabled: false,
        variant: "default" as const,
        className:
          "bg-blue-500 hover:bg-blue-600 dark:bg-blue-600 dark:hover:bg-blue-700",
        icon: <Plus className="h-4 w-4" />,
        text: t("failover.addQueue", { defaultValue: "加入" }),
      };
    }

    // 普通模式
    if (isCurrent) {
      return {
        disabled: true,
        variant: "secondary" as const,
        className:
          "bg-gray-200 text-muted-foreground hover:bg-gray-200 hover:text-muted-foreground dark:bg-gray-700 dark:hover:bg-gray-700",
        icon: <Check className="h-4 w-4" />,
        text: t("provider.inUse"),
      };
    }

    return {
      disabled: false,
      variant: "default" as const,
      className: isProxyTakeover
        ? "bg-emerald-500 hover:bg-emerald-600 dark:bg-emerald-600 dark:hover:bg-emerald-700"
        : "",
      icon: <Play className="h-4 w-4" />,
      text: t("provider.enable"),
    };
  };

  const buttonState = getMainButtonState();

  return (
    <div className="flex items-center gap-1.5">
<<<<<<< HEAD
      {renderEnableButton()}
=======
      <Button
        size="sm"
        variant={buttonState.variant}
        onClick={handleMainButtonClick}
        disabled={buttonState.disabled}
        className={cn("w-[4.5rem] px-2.5", buttonState.className)}
      >
        {buttonState.icon}
        {buttonState.text}
      </Button>
>>>>>>> 7d495aa7

      <div className="flex items-center gap-1">
        <Button
          size="icon"
          variant="ghost"
          onClick={onEdit}
          title={t("common.edit")}
          className={iconButtonClass}
        >
          <Edit className="h-4 w-4" />
        </Button>

        <Button
          size="icon"
          variant="ghost"
          onClick={onDuplicate}
          title={t("provider.duplicate")}
          className={iconButtonClass}
        >
          <Copy className="h-4 w-4" />
        </Button>

        {onTest && (
          <Button
            size="icon"
            variant="ghost"
            onClick={onTest}
            disabled={isTesting}
            title={t("modelTest.testProvider", "测试模型")}
            className={iconButtonClass}
          >
            {isTesting ? (
              <Loader2 className="h-4 w-4 animate-spin" />
            ) : (
              <TestTube2 className="h-4 w-4" />
            )}
          </Button>
        )}

        <Button
          size="icon"
          variant="ghost"
          onClick={onConfigureUsage}
          title={t("provider.configureUsage")}
          className={iconButtonClass}
        >
          <BarChart3 className="h-4 w-4" />
        </Button>

<<<<<<< HEAD
        {onResetCircuitBreaker && isProxyTarget && (
          <Button
            size="icon"
            variant="ghost"
            onClick={onResetCircuitBreaker}
            disabled={consecutiveFailures === 0}
            title={
              consecutiveFailures > 0
                ? t("provider.resetCircuitBreaker", {
                    defaultValue: "重置熔断器",
                  })
                : t("provider.noFailures", {
                    defaultValue: "当前无失败记录",
                  })
            }
            className={cn(
              iconButtonClass,
              consecutiveFailures > 0 &&
                "hover:text-orange-500 dark:hover:text-orange-400",
            )}
          >
            <RotateCcw className="h-4 w-4" />
          </Button>
        )}

=======
>>>>>>> 7d495aa7
        <Button
          size="icon"
          variant="ghost"
          onClick={isCurrent ? undefined : onDelete}
          title={t("common.delete")}
          className={cn(
            iconButtonClass,
            !isCurrent && "hover:text-red-500 dark:hover:text-red-400",
            isCurrent && "opacity-40 cursor-not-allowed text-muted-foreground",
          )}
        >
          <Trash2 className="h-4 w-4" />
        </Button>
      </div>
    </div>
  );
}<|MERGE_RESOLUTION|>--- conflicted
+++ resolved
@@ -6,6 +6,7 @@
   Loader2,
   Play,
   Plus,
+  RotateCcw,
   TestTube2,
   Trash2,
 } from "lucide-react";
@@ -24,19 +25,15 @@
   onTest?: () => void;
   onConfigureUsage: () => void;
   onDelete: () => void;
-<<<<<<< HEAD
   configSets?: LaunchConfigSet[];
   activeConfigSetId?: string;
   isSwitching?: boolean;
   onResetCircuitBreaker?: () => void;
   isProxyTarget?: boolean;
   consecutiveFailures?: number;
-=======
-  // 故障转移相关
   isAutoFailoverEnabled?: boolean;
   isInFailoverQueue?: boolean;
   onToggleFailover?: (enabled: boolean) => void;
->>>>>>> 7d495aa7
 }
 
 export function ProviderActions({
@@ -49,19 +46,15 @@
   onTest,
   onConfigureUsage,
   onDelete,
-<<<<<<< HEAD
   configSets,
   activeConfigSetId,
   isSwitching = false,
   onResetCircuitBreaker,
   isProxyTarget,
   consecutiveFailures = 0,
-=======
-  // 故障转移相关
   isAutoFailoverEnabled = false,
   isInFailoverQueue = false,
   onToggleFailover,
->>>>>>> 7d495aa7
 }: ProviderActionsProps) {
   const { t } = useTranslation();
   const iconButtonClass = "h-8 w-8 p-1";
@@ -91,104 +84,60 @@
     handleSwitch();
   };
 
-  const renderEnableButton = () => (
-    <Button
-      size="sm"
-      variant={isCurrent ? "secondary" : "default"}
-      disabled={isCurrent || isSwitching}
-      onClick={handleEnableClick}
-      className={cn(
-        "min-w-[4.5rem] px-2.5",
-        isCurrent &&
-          "bg-gray-200 text-muted-foreground hover:bg-gray-200 hover:text-muted-foreground dark:bg-gray-700 dark:hover:bg-gray-700",
-        !isCurrent &&
-          isProxyTakeover &&
-          "bg-emerald-500 hover:bg-emerald-600 dark:bg-emerald-600 dark:hover:bg-emerald-700",
-      )}
-    >
-      {renderContent(isCurrent ? "inUse" : "enable")}
-    </Button>
-  );
-
-  // 故障转移模式下的按钮逻辑
-  const isFailoverMode = isAutoFailoverEnabled && onToggleFailover;
-
-  // 处理主按钮点击
-  const handleMainButtonClick = () => {
+  const isFailoverMode = isAutoFailoverEnabled && typeof onToggleFailover === "function";
+
+  const renderMainButton = () => {
     if (isFailoverMode) {
-      // 故障转移模式：切换队列状态
-      onToggleFailover(!isInFailoverQueue);
-    } else {
-      // 普通模式：切换供应商
-      onSwitch();
+      const queuedLabel = isInFailoverQueue
+        ? t("failover.inQueue", { defaultValue: "已加入" })
+        : t("failover.addQueue", { defaultValue: "加入" });
+
+      return (
+        <Button
+          size="sm"
+          variant={isInFailoverQueue ? "secondary" : "default"}
+          disabled={isSwitching}
+          onClick={() => onToggleFailover?.(!isInFailoverQueue)}
+          className={cn(
+            "min-w-[4.5rem] px-2.5",
+            isInFailoverQueue
+              ? "bg-blue-100 text-blue-600 hover:bg-blue-100 dark:bg-blue-900/50 dark:text-blue-400"
+              : "bg-blue-500 hover:bg-blue-600 dark:bg-blue-600 dark:hover:bg-blue-700 text-white",
+          )}
+        >
+          {isInFailoverQueue ? (
+            <Check className="h-4 w-4" />
+          ) : (
+            <Plus className="h-4 w-4" />
+          )}
+          {queuedLabel}
+        </Button>
+      );
     }
+
+    return (
+      <Button
+        size="sm"
+        variant={isCurrent ? "secondary" : "default"}
+        disabled={isCurrent || isSwitching}
+        onClick={handleEnableClick}
+        className={cn(
+          "min-w-[4.5rem] px-2.5",
+          isCurrent &&
+            "bg-gray-200 text-muted-foreground hover:bg-gray-200 hover:text-muted-foreground dark:bg-gray-700 dark:hover:bg-gray-700",
+          !isCurrent &&
+            isProxyTakeover &&
+            "bg-emerald-500 hover:bg-emerald-600 dark:bg-emerald-600 dark:hover:bg-emerald-700",
+        )}
+      >
+        {renderContent(isCurrent ? "inUse" : "enable")}
+      </Button>
+    );
   };
-
-  // 主按钮的状态和样式
-  const getMainButtonState = () => {
-    if (isFailoverMode) {
-      // 故障转移模式
-      if (isInFailoverQueue) {
-        return {
-          disabled: false,
-          variant: "secondary" as const,
-          className:
-            "bg-blue-100 text-blue-600 hover:bg-blue-200 dark:bg-blue-900/50 dark:text-blue-400 dark:hover:bg-blue-900/70",
-          icon: <Check className="h-4 w-4" />,
-          text: t("failover.inQueue", { defaultValue: "已加入" }),
-        };
-      }
-      return {
-        disabled: false,
-        variant: "default" as const,
-        className:
-          "bg-blue-500 hover:bg-blue-600 dark:bg-blue-600 dark:hover:bg-blue-700",
-        icon: <Plus className="h-4 w-4" />,
-        text: t("failover.addQueue", { defaultValue: "加入" }),
-      };
-    }
-
-    // 普通模式
-    if (isCurrent) {
-      return {
-        disabled: true,
-        variant: "secondary" as const,
-        className:
-          "bg-gray-200 text-muted-foreground hover:bg-gray-200 hover:text-muted-foreground dark:bg-gray-700 dark:hover:bg-gray-700",
-        icon: <Check className="h-4 w-4" />,
-        text: t("provider.inUse"),
-      };
-    }
-
-    return {
-      disabled: false,
-      variant: "default" as const,
-      className: isProxyTakeover
-        ? "bg-emerald-500 hover:bg-emerald-600 dark:bg-emerald-600 dark:hover:bg-emerald-700"
-        : "",
-      icon: <Play className="h-4 w-4" />,
-      text: t("provider.enable"),
-    };
-  };
-
-  const buttonState = getMainButtonState();
 
   return (
     <div className="flex items-center gap-1.5">
-<<<<<<< HEAD
-      {renderEnableButton()}
-=======
-      <Button
-        size="sm"
-        variant={buttonState.variant}
-        onClick={handleMainButtonClick}
-        disabled={buttonState.disabled}
-        className={cn("w-[4.5rem] px-2.5", buttonState.className)}
-      >
-        {buttonState.icon}
-        {buttonState.text}
-      </Button>
->>>>>>> 7d495aa7
+      {renderMainButton()}
 
       <div className="flex items-center gap-1">
         <Button
@@ -238,7 +187,6 @@
           <BarChart3 className="h-4 w-4" />
         </Button>
 
-<<<<<<< HEAD
         {onResetCircuitBreaker && isProxyTarget && (
           <Button
             size="icon"
@@ -263,9 +211,6 @@
             <RotateCcw className="h-4 w-4" />
           </Button>
         )}
-
-=======
->>>>>>> 7d495aa7
         <Button
           size="icon"
           variant="ghost"
