import { useState, useEffect } from "react";
import { useTranslation } from "react-i18next";
import {
  X,
  RefreshCw,
  FolderOpen,
  Download,
  ExternalLink,
  Check,
  Undo2,
  FolderSearch,
<<<<<<< HEAD
  Save,
=======
  Cloud,
  CloudUpload,
  CloudDownload,
  Shield,
  Key,
>>>>>>> 05214c16
} from "lucide-react";
import { getVersion } from "@tauri-apps/api/app";
import { homeDir, join } from "@tauri-apps/api/path";
import tauriAPI, { type AppType } from "../lib/tauri-api";
import { relaunchApp } from "../lib/updater";
import { useUpdate } from "../contexts/UpdateContext";
import type { Settings } from "../types";
import { isLinux } from "../lib/platform";

interface SettingsModalProps {
  onClose: () => void;
}

export default function SettingsModal({ onClose }: SettingsModalProps) {
  const { t, i18n } = useTranslation();

  const normalizeLanguage = (lang?: string | null): "zh" | "en" =>
    lang === "en" ? "en" : "zh";

  const readPersistedLanguage = (): "zh" | "en" => {
    if (typeof window !== "undefined") {
      const stored = window.localStorage.getItem("language");
      if (stored === "en" || stored === "zh") {
        return stored;
      }
    }
    return normalizeLanguage(i18n.language);
  };

  const persistedLanguage = readPersistedLanguage();

  const [settings, setSettings] = useState<Settings>({
    showInTray: true,
    minimizeToTrayOnClose: true,
    claudeConfigDir: undefined,
    codexConfigDir: undefined,
    language: persistedLanguage,
  });
  const [initialLanguage, setInitialLanguage] = useState<"zh" | "en">(
    persistedLanguage,
  );
  const [configPath, setConfigPath] = useState<string>("");
  const [version, setVersion] = useState<string>("");
  const [isCheckingUpdate, setIsCheckingUpdate] = useState(false);
  const [isDownloading, setIsDownloading] = useState(false);
  const [showUpToDate, setShowUpToDate] = useState(false);
  const [resolvedClaudeDir, setResolvedClaudeDir] = useState<string>("");
  const [resolvedCodexDir, setResolvedCodexDir] = useState<string>("");
  const [isPortable, setIsPortable] = useState(false);
  const { hasUpdate, updateInfo, updateHandle, checkUpdate, resetDismiss } =
    useUpdate();

  // 云同步相关状态
  const [cloudSyncConfig, setCloudSyncConfig] = useState({
    githubToken: "",
    encryptionPassword: "",
    gistUrl: "",
    configured: false,
    enabled: false,
  });
  const [isValidatingToken, setIsValidatingToken] = useState(false);
  const [isSyncing, setIsSyncing] = useState(false);
  const [tokenValid, setTokenValid] = useState<boolean | null>(null);

  useEffect(() => {
    loadSettings();
    loadConfigPath();
    loadVersion();
    loadResolvedDirs();
<<<<<<< HEAD
    loadPortableFlag();
=======
    loadCloudSyncSettings();
>>>>>>> 05214c16
  }, []);

  const loadVersion = async () => {
    try {
      const appVersion = await getVersion();
      setVersion(appVersion);
    } catch (error) {
      console.error(t("console.getVersionFailed"), error);
      // 失败时不硬编码版本号，显示为未知
      setVersion(t("common.unknown"));
    }
  };

  const loadSettings = async () => {
    try {
      const loadedSettings = await tauriAPI.getSettings();
      const showInTray =
        (loadedSettings as any)?.showInTray ??
        (loadedSettings as any)?.showInDock ??
        true;
      const minimizeToTrayOnClose =
        (loadedSettings as any)?.minimizeToTrayOnClose ??
        (loadedSettings as any)?.minimize_to_tray_on_close ??
        true;
      const storedLanguage = normalizeLanguage(
        typeof (loadedSettings as any)?.language === "string"
          ? (loadedSettings as any).language
          : persistedLanguage,
      );

      setSettings({
        showInTray,
        minimizeToTrayOnClose,
        claudeConfigDir:
          typeof (loadedSettings as any)?.claudeConfigDir === "string"
            ? (loadedSettings as any).claudeConfigDir
            : undefined,
        codexConfigDir:
          typeof (loadedSettings as any)?.codexConfigDir === "string"
            ? (loadedSettings as any).codexConfigDir
            : undefined,
        language: storedLanguage,
      });
      setInitialLanguage(storedLanguage);
      if (i18n.language !== storedLanguage) {
        void i18n.changeLanguage(storedLanguage);
      }
    } catch (error) {
      console.error(t("console.loadSettingsFailed"), error);
    }
  };

  const loadConfigPath = async () => {
    try {
      const path = await tauriAPI.getAppConfigPath();
      if (path) {
        setConfigPath(path);
      }
    } catch (error) {
      console.error(t("console.getConfigPathFailed"), error);
    }
  };

  const loadResolvedDirs = async () => {
    try {
      const [claudeDir, codexDir] = await Promise.all([
        tauriAPI.getConfigDir("claude"),
        tauriAPI.getConfigDir("codex"),
      ]);
      setResolvedClaudeDir(claudeDir || "");
      setResolvedCodexDir(codexDir || "");
    } catch (error) {
      console.error(t("console.getConfigDirFailed"), error);
    }
  };

  const loadPortableFlag = async () => {
    try {
      const portable = await window.api.isPortable();
      setIsPortable(portable);
    } catch (error) {
      console.error(t("console.detectPortableFailed"), error);
    }
  };

  const loadCloudSyncSettings = async () => {
    try {
      const settings = await tauriAPI.cloudSync.getSettings("");

      // 只更新非敏感信息
      setCloudSyncConfig(prev => ({
        ...prev,
        gistUrl: settings.gistUrl || "",
        configured: settings.configured || false,
        enabled: settings.enabled || false,
      }));

      // 如果后端有 token，说明已经配置过
      if (settings.hasToken) {
        setTokenValid(true);
      }
    } catch (error) {
      console.error("加载云同步设置失败:", error);
    }
  };

  const saveSettings = async () => {
    try {
      const selectedLanguage = settings.language === "en" ? "en" : "zh";
      const payload: Settings = {
        ...settings,
        claudeConfigDir:
          settings.claudeConfigDir && settings.claudeConfigDir.trim() !== ""
            ? settings.claudeConfigDir.trim()
            : undefined,
        codexConfigDir:
          settings.codexConfigDir && settings.codexConfigDir.trim() !== ""
            ? settings.codexConfigDir.trim()
            : undefined,
        language: selectedLanguage,
      };
      await tauriAPI.saveSettings(payload);
      setSettings(payload);
      try {
        window.localStorage.setItem("language", selectedLanguage);
      } catch (error) {
        console.warn("[Settings] Failed to persist language preference", error);
      }
      setInitialLanguage(selectedLanguage);
      if (i18n.language !== selectedLanguage) {
        void i18n.changeLanguage(selectedLanguage);
      }
      onClose();
    } catch (error) {
      console.error(t("console.saveSettingsFailed"), error);
    }
  };

  const handleLanguageChange = (lang: "zh" | "en") => {
    setSettings((prev) => ({ ...prev, language: lang }));
    if (i18n.language !== lang) {
      void i18n.changeLanguage(lang);
    }
  };

  const handleCancel = () => {
    if (settings.language !== initialLanguage) {
      setSettings((prev) => ({ ...prev, language: initialLanguage }));
      if (i18n.language !== initialLanguage) {
        void i18n.changeLanguage(initialLanguage);
      }
    }
    onClose();
  };

  const handleCheckUpdate = async () => {
    if (hasUpdate && updateHandle) {
      if (isPortable) {
        await window.api.checkForUpdates();
        return;
      }
      // 已检测到更新：直接复用 updateHandle 下载并安装，避免重复检查
      setIsDownloading(true);
      try {
        resetDismiss();
        await updateHandle.downloadAndInstall();
        await relaunchApp();
      } catch (error) {
        console.error(t("console.updateFailed"), error);
        // 更新失败时回退到打开 Releases 页面
        await tauriAPI.checkForUpdates();
      } finally {
        setIsDownloading(false);
      }
    } else {
      // 尚未检测到更新：先检查
      setIsCheckingUpdate(true);
      setShowUpToDate(false);
      try {
        const hasNewUpdate = await checkUpdate();
        // 检查完成后，如果没有更新，显示"已是最新"
        if (!hasNewUpdate) {
          setShowUpToDate(true);
          // 3秒后恢复按钮文字
          setTimeout(() => {
            setShowUpToDate(false);
          }, 3000);
        }
      } catch (error) {
        console.error(t("console.checkUpdateFailed"), error);
        // 在开发模式下，模拟已是最新版本的响应
        if (import.meta.env.DEV) {
          setShowUpToDate(true);
          setTimeout(() => {
            setShowUpToDate(false);
          }, 3000);
        } else {
          // 生产环境下如果更新插件不可用，回退到打开 Releases 页面
          await tauriAPI.checkForUpdates();
        }
      } finally {
        setIsCheckingUpdate(false);
      }
    }
  };

  const handleOpenConfigFolder = async () => {
    try {
      await tauriAPI.openAppConfigFolder();
    } catch (error) {
      console.error(t("console.openConfigFolderFailed"), error);
    }
  };

  const handleBrowseConfigDir = async (app: AppType) => {
    try {
      const currentResolved =
        app === "claude"
          ? (settings.claudeConfigDir ?? resolvedClaudeDir)
          : (settings.codexConfigDir ?? resolvedCodexDir);

      const selected = await tauriAPI.selectConfigDirectory(currentResolved);

      if (!selected) {
        return;
      }

      const sanitized = selected.trim();

      if (sanitized === "") {
        return;
      }

      if (app === "claude") {
        setSettings((prev) => ({ ...prev, claudeConfigDir: sanitized }));
        setResolvedClaudeDir(sanitized);
      } else {
        setSettings((prev) => ({ ...prev, codexConfigDir: sanitized }));
        setResolvedCodexDir(sanitized);
      }
    } catch (error) {
      console.error(t("console.selectConfigDirFailed"), error);
    }
  };

  const computeDefaultConfigDir = async (app: AppType) => {
    try {
      const home = await homeDir();
      const folder = app === "claude" ? ".claude" : ".codex";
      return await join(home, folder);
    } catch (error) {
      console.error(t("console.getDefaultConfigDirFailed"), error);
      return "";
    }
  };

  const handleResetConfigDir = async (app: AppType) => {
    setSettings((prev) => ({
      ...prev,
      ...(app === "claude"
        ? { claudeConfigDir: undefined }
        : { codexConfigDir: undefined }),
    }));

    const defaultDir = await computeDefaultConfigDir(app);
    if (!defaultDir) {
      return;
    }

    if (app === "claude") {
      setResolvedClaudeDir(defaultDir);
    } else {
      setResolvedCodexDir(defaultDir);
    }
  };

  const handleOpenReleaseNotes = async () => {
    try {
      const targetVersion = updateInfo?.availableVersion || version;
      const unknownLabel = t("common.unknown");
      // 如果未知或为空，回退到 releases 首页
<<<<<<< HEAD
      if (!targetVersion || targetVersion === unknownLabel) {
        await window.api.openExternal(
=======
      if (!targetVersion || targetVersion === "未知") {
        await tauriAPI.openExternal(
>>>>>>> 05214c16
          "https://github.com/farion1231/cc-switch/releases"
        );
        return;
      }
      const tag = targetVersion.startsWith("v")
        ? targetVersion
        : `v${targetVersion}`;
      await tauriAPI.openExternal(
        `https://github.com/farion1231/cc-switch/releases/tag/${tag}`
      );
    } catch (error) {
      console.error(t("console.openReleaseNotesFailed"), error);
    }
  };

  // 云同步相关函数
  const handleValidateToken = async () => {
    if (!cloudSyncConfig.githubToken.trim()) {
      setTokenValid(false);
      return;
    }

    setIsValidatingToken(true);
    try {
      const result = await tauriAPI.cloudSync.validateGitHubToken(
        cloudSyncConfig.githubToken.trim()
      );
      setTokenValid(result.valid);
    } catch (error) {
      console.error("验证 Token 失败:", error);
      setTokenValid(false);
    } finally {
      setIsValidatingToken(false);
    }
  };

  const handleConfigureCloudSync = async () => {
    // 如果是重新配置，需要新的 token
    const hasNewToken = cloudSyncConfig.githubToken.trim() && cloudSyncConfig.githubToken !== "[已配置]";

    // 如果是新配置，或者提供了新 token，需要验证
    if (!cloudSyncConfig.configured || hasNewToken) {
      if (!tokenValid || !hasNewToken || !cloudSyncConfig.encryptionPassword.trim()) {
        alert("请先输入并验证 GitHub Token，以及设置加密密码");
        return;
      }
    }

    try {
      const result = await tauriAPI.cloudSync.configure({
        githubToken: hasNewToken ? cloudSyncConfig.githubToken.trim() : "",  // 如果没有新 token，发送空字符串
        gistUrl: cloudSyncConfig.gistUrl.trim() || undefined,
        encryptionPassword: cloudSyncConfig.encryptionPassword,
        autoSyncEnabled: true,
        syncOnStartup: false,
      });

      if (result.success) {
        setCloudSyncConfig(prev => ({ ...prev, configured: true, enabled: true }));
        alert("云同步配置成功！");
      }
    } catch (error) {
      console.error("配置云同步失败:", error);
      alert(`配置云同步失败: ${error}`);
    }
  };

  const handleSyncToCloud = async () => {
    if (!cloudSyncConfig.configured && !cloudSyncConfig.encryptionPassword.trim()) {
      alert("请先配置云同步并输入加密密码");
      return;
    }

    if (!cloudSyncConfig.encryptionPassword.trim()) {
      alert("请输入加密密码");
      return;
    }

    setIsSyncing(true);
    try {
      const result = await tauriAPI.cloudSync.syncToCloud(
        cloudSyncConfig.encryptionPassword
      );

      if (result.success && result.gistUrl) {
        setCloudSyncConfig(prev => ({ ...prev, gistUrl: result.gistUrl }));
        alert(`配置已成功同步到云端！\nGist URL: ${result.gistUrl}`);
      }
    } catch (error) {
      console.error("同步到云端失败:", error);
      alert(`同步失败: ${error}`);
    } finally {
      setIsSyncing(false);
    }
  };

  const handleSyncFromCloud = async () => {
    if (!cloudSyncConfig.gistUrl.trim()) {
      alert("请输入 Gist URL");
      return;
    }

    if (!cloudSyncConfig.encryptionPassword.trim()) {
      alert("请输入加密密码");
      return;
    }

    setIsSyncing(true);
    try {
      await tauriAPI.cloudSync.syncFromCloud(
        cloudSyncConfig.gistUrl,
        cloudSyncConfig.encryptionPassword,
        true // auto apply
      );
      alert("配置已成功从云端同步并应用！");
    } catch (error) {
      console.error("从云端同步失败:", error);
      alert(`同步失败: ${error}`);
    } finally {
      setIsSyncing(false);
    }
  };

  return (
    <div
      className="fixed inset-0 z-50 flex items-center justify-center"
      onMouseDown={(e) => {
        if (e.target === e.currentTarget) handleCancel();
      }}
    >
      <div
        className={`absolute inset-0 bg-black/50 dark:bg-black/70${
          isLinux() ? "" : " backdrop-blur-sm"
        }`}
      />
      <div className="relative bg-white dark:bg-gray-900 rounded-xl shadow-2xl w-[500px] max-h-[90vh] flex flex-col overflow-hidden">
        {/* 标题栏 */}
        <div className="flex items-center justify-between px-6 py-4 border-b border-gray-200 dark:border-gray-800 flex-shrink-0">
          <h2 className="text-lg font-semibold text-blue-500 dark:text-blue-400">
            {t("settings.title")}
          </h2>
          <button
            onClick={handleCancel}
            className="p-1.5 hover:bg-gray-100 dark:hover:bg-gray-800 rounded-md transition-colors"
          >
            <X size={20} className="text-gray-500 dark:text-gray-400" />
          </button>
        </div>

<<<<<<< HEAD
        {/* 设置内容 */}
        <div className="px-6 py-4 space-y-6 overflow-y-auto flex-1">
          {/* 语言设置 */}
          <div>
=======
        {/* 设置内容 - 可滚动区域 */}
        <div className="px-6 py-4 space-y-6 flex-1 overflow-y-auto">
          {/* 系统托盘设置（未实现）
              说明：此开关用于控制是否在系统托盘/菜单栏显示应用图标。 */}
          {/* <div>
>>>>>>> 05214c16
            <h3 className="text-sm font-medium text-gray-900 dark:text-gray-100 mb-3">
              {t("settings.language")}
            </h3>
            <div className="inline-flex p-0.5 bg-gray-100 dark:bg-gray-800 rounded-lg">
              <button
                type="button"
                onClick={() => handleLanguageChange("zh")}
                className={`px-4 py-1.5 text-sm font-medium rounded-md transition-all min-w-[80px] ${
                  (settings.language ?? "zh") === "zh"
                    ? "bg-white dark:bg-gray-700 text-gray-900 dark:text-gray-100 shadow-sm"
                    : "text-gray-600 dark:text-gray-400 hover:text-gray-900 dark:hover:text-gray-200"
                }`}
              >
                {t("settings.languageOptionChinese")}
              </button>
              <button
                type="button"
                onClick={() => handleLanguageChange("en")}
                className={`px-4 py-1.5 text-sm font-medium rounded-md transition-all min-w-[80px] ${
                  settings.language === "en"
                    ? "bg-white dark:bg-gray-700 text-gray-900 dark:text-gray-100 shadow-sm"
                    : "text-gray-600 dark:text-gray-400 hover:text-gray-900 dark:hover:text-gray-200"
                }`}
              >
                {t("settings.languageOptionEnglish")}
              </button>
            </div>
          </div>

          {/* 窗口行为设置 */}
          <div>
            <h3 className="text-sm font-medium text-gray-900 dark:text-gray-100 mb-3">
              {t("settings.windowBehavior")}
            </h3>
            <div className="space-y-3">
              <label className="flex items-center justify-between">
                <div>
                  <span className="text-sm text-gray-900 dark:text-gray-100">
                    {t("settings.minimizeToTray")}
                  </span>
                  <p className="text-xs text-gray-500 dark:text-gray-400 mt-1">
                    {t("settings.minimizeToTrayDescription")}
                  </p>
                </div>
                <input
                  type="checkbox"
                  checked={settings.minimizeToTrayOnClose}
                  onChange={(e) =>
                    setSettings((prev) => ({
                      ...prev,
                      minimizeToTrayOnClose: e.target.checked,
                    }))
                  }
                  className="w-4 h-4 text-blue-500 rounded focus:ring-blue-500/20"
                />
              </label>
            </div>
          </div>

          {/* VS Code 自动同步设置已移除 */}

          {/* 配置文件位置 */}
          <div>
            <h3 className="text-sm font-medium text-gray-900 dark:text-gray-100 mb-3">
              {t("settings.configFileLocation")}
            </h3>
            <div className="flex items-center gap-2">
              <div className="flex-1 px-3 py-2 bg-gray-100 dark:bg-gray-800 rounded-lg">
                <span className="text-xs font-mono text-gray-500 dark:text-gray-400">
                  {configPath || t("common.loading")}
                </span>
              </div>
              <button
                onClick={handleOpenConfigFolder}
                className="p-2 hover:bg-gray-100 dark:hover:bg-gray-800 rounded-lg transition-colors"
                title={t("settings.openFolder")}
              >
                <FolderOpen
                  size={18}
                  className="text-gray-500 dark:text-gray-400"
                />
              </button>
            </div>
          </div>

          {/* 配置目录覆盖 */}
          <div>
            <h3 className="text-sm font-medium text-gray-900 dark:text-gray-100 mb-2">
              {t("settings.configDirectoryOverride")}
            </h3>
            <p className="text-xs text-gray-500 dark:text-gray-400 mb-3 leading-relaxed">
              {t("settings.configDirectoryDescription")}
            </p>
            <div className="space-y-3">
              <div>
                <label className="block text-xs font-medium text-gray-500 dark:text-gray-400 mb-1">
                  {t("settings.claudeConfigDir")}
                </label>
                <div className="flex gap-2">
                  <input
                    type="text"
                    value={settings.claudeConfigDir ?? resolvedClaudeDir ?? ""}
                    onChange={(e) =>
                      setSettings({
                        ...settings,
                        claudeConfigDir: e.target.value,
                      })
                    }
                    placeholder={t("settings.browsePlaceholderClaude")}
                    className="flex-1 px-3 py-2 text-xs font-mono bg-white dark:bg-gray-800 border border-gray-200 dark:border-gray-700 rounded-lg focus:outline-none focus:ring-2 focus:ring-blue-500/40"
                  />
                  <button
                    type="button"
                    onClick={() => handleBrowseConfigDir("claude")}
                    className="px-2 py-2 text-xs text-gray-500 dark:text-gray-400 hover:text-blue-500 dark:hover:text-blue-400 hover:bg-gray-100 dark:hover:bg-gray-800 rounded-lg transition-colors"
                    title={t("settings.browseDirectory")}
                  >
                    <FolderSearch size={16} />
                  </button>
                  <button
                    type="button"
                    onClick={() => handleResetConfigDir("claude")}
                    className="px-2 py-2 text-xs text-gray-500 dark:text-gray-400 hover:text-blue-500 dark:hover:text-blue-400 hover:bg-gray-100 dark:hover:bg-gray-800 rounded-lg transition-colors"
                    title={t("settings.resetDefault")}
                  >
                    <Undo2 size={16} />
                  </button>
                </div>
              </div>

              <div>
                <label className="block text-xs font-medium text-gray-500 dark:text-gray-400 mb-1">
                  {t("settings.codexConfigDir")}
                </label>
                <div className="flex gap-2">
                  <input
                    type="text"
                    value={settings.codexConfigDir ?? resolvedCodexDir ?? ""}
                    onChange={(e) =>
                      setSettings({
                        ...settings,
                        codexConfigDir: e.target.value,
                      })
                    }
                    placeholder={t("settings.browsePlaceholderCodex")}
                    className="flex-1 px-3 py-2 text-xs font-mono bg-white dark:bg-gray-800 border border-gray-200 dark:border-gray-700 rounded-lg focus:outline-none focus:ring-2 focus:ring-blue-500/40"
                  />
                  <button
                    type="button"
                    onClick={() => handleBrowseConfigDir("codex")}
                    className="px-2 py-2 text-xs text-gray-500 dark:text-gray-400 hover:text-blue-500 dark:hover:text-blue-400 hover:bg-gray-100 dark:hover:bg-gray-800 rounded-lg transition-colors"
                    title={t("settings.browseDirectory")}
                  >
                    <FolderSearch size={16} />
                  </button>
                  <button
                    type="button"
                    onClick={() => handleResetConfigDir("codex")}
                    className="px-2 py-2 text-xs text-gray-500 dark:text-gray-400 hover:text-blue-500 dark:hover:text-blue-400 hover:bg-gray-100 dark:hover:bg-gray-800 rounded-lg transition-colors"
                    title={t("settings.resetDefault")}
                  >
                    <Undo2 size={16} />
                  </button>
                </div>
              </div>
            </div>
          </div>

          {/* 云同步 */}
          <div>
            <h3 className="text-sm font-medium text-gray-900 dark:text-gray-100 mb-2 flex items-center gap-2">
              <Cloud size={16} />
              云同步
            </h3>
            <p className="text-xs text-gray-500 dark:text-gray-400 mb-4 leading-relaxed">
              通过 GitHub Gist 安全同步配置。配置会被加密后存储在云端，可以在多台设备间同步。
            </p>

            <div className="space-y-4">
              {/* GitHub Token */}
              <div>
                <label className="block text-xs font-medium text-gray-500 dark:text-gray-400 mb-1">
                  <Key size={12} className="inline mr-1" />
                  GitHub Personal Access Token
                </label>
                <div className="flex gap-2">
                  <input
                    type="password"
                    value={cloudSyncConfig.githubToken}
                    onChange={(e) => {
                      setCloudSyncConfig(prev => ({ ...prev, githubToken: e.target.value }));
                      setTokenValid(null);
                    }}
                    placeholder={cloudSyncConfig.configured ? "输入新 Token 以更新" : "ghp_xxxxxxxxxxxxxxxxxxxx"}
                    className="flex-1 px-3 py-2 text-xs font-mono bg-white dark:bg-gray-800 border border-gray-200 dark:border-gray-700 rounded-lg focus:outline-none focus:ring-2 focus:ring-blue-500/40"
                  />
                  <button
                    type="button"
                    onClick={handleValidateToken}
                    disabled={isValidatingToken || !cloudSyncConfig.githubToken.trim()}
                    className={`px-3 py-2 text-xs font-medium rounded-lg transition-colors ${
                      tokenValid === true
                        ? "bg-green-50 dark:bg-green-900/20 text-green-600 dark:text-green-400 border border-green-200 dark:border-green-800"
                        : tokenValid === false
                        ? "bg-red-50 dark:bg-red-900/20 text-red-600 dark:text-red-400 border border-red-200 dark:border-red-800"
                        : "bg-gray-100 dark:bg-gray-700 text-gray-600 dark:text-gray-400 hover:bg-gray-200 dark:hover:bg-gray-600 border border-gray-200 dark:border-gray-600"
                    }`}
                  >
                    {isValidatingToken ? (
                      <RefreshCw size={12} className="animate-spin" />
                    ) : tokenValid === true ? (
                      <Check size={12} />
                    ) : tokenValid === false ? (
                      "无效"
                    ) : (
                      "验证"
                    )}
                  </button>
                </div>
                <p className="text-xs text-gray-400 dark:text-gray-500 mt-1">
                  需要创建具有 Gist 权限的 GitHub Token
                </p>
              </div>

              {/* 加密密码 */}
              <div>
                <label className="block text-xs font-medium text-gray-500 dark:text-gray-400 mb-1">
                  <Shield size={12} className="inline mr-1" />
                  加密密码
                </label>
                <input
                  type="password"
                  value={cloudSyncConfig.encryptionPassword}
                  onChange={(e) =>
                    setCloudSyncConfig(prev => ({ ...prev, encryptionPassword: e.target.value }))
                  }
                  placeholder={cloudSyncConfig.configured ? "输入密码以同步" : "用于加密配置的安全密码"}
                  className="w-full px-3 py-2 text-xs bg-white dark:bg-gray-800 border border-gray-200 dark:border-gray-700 rounded-lg focus:outline-none focus:ring-2 focus:ring-blue-500/40"
                />
              </div>

              {/* Gist URL（可选） */}
              <div>
                <label className="block text-xs font-medium text-gray-500 dark:text-gray-400 mb-1">
                  Gist URL（可选）
                </label>
                <input
                  type="text"
                  value={cloudSyncConfig.gistUrl}
                  onChange={(e) =>
                    setCloudSyncConfig(prev => ({ ...prev, gistUrl: e.target.value }))
                  }
                  placeholder="留空将自动创建新 Gist"
                  className="w-full px-3 py-2 text-xs font-mono bg-white dark:bg-gray-800 border border-gray-200 dark:border-gray-700 rounded-lg focus:outline-none focus:ring-2 focus:ring-blue-500/40"
                />
              </div>

              {/* 操作按钮 */}
              <div className="flex gap-2">
                <button
                  onClick={handleConfigureCloudSync}
                  disabled={!tokenValid || !cloudSyncConfig.githubToken.trim() || !cloudSyncConfig.encryptionPassword.trim()}
                  className={`flex-1 flex items-center justify-center gap-2 px-3 py-2 text-xs font-medium rounded-lg transition-colors ${
                    tokenValid && cloudSyncConfig.githubToken.trim() && cloudSyncConfig.encryptionPassword.trim()
                      ? "bg-blue-500 hover:bg-blue-600 dark:bg-blue-600 dark:hover:bg-blue-700 text-white"
                      : "bg-gray-100 dark:bg-gray-700 text-gray-400 dark:text-gray-500 cursor-not-allowed"
                  }`}
                >
                  <Cloud size={12} />
                  配置云同步
                </button>
                <button
                  onClick={handleSyncToCloud}
                  disabled={!cloudSyncConfig.configured || isSyncing}
                  className={`flex-1 flex items-center justify-center gap-2 px-3 py-2 text-xs font-medium rounded-lg transition-colors ${
                    cloudSyncConfig.configured && !isSyncing
                      ? "bg-green-500 hover:bg-green-600 dark:bg-green-600 dark:hover:bg-green-700 text-white"
                      : "bg-gray-100 dark:bg-gray-700 text-gray-400 dark:text-gray-500 cursor-not-allowed"
                  }`}
                >
                  {isSyncing ? (
                    <RefreshCw size={12} className="animate-spin" />
                  ) : (
                    <CloudUpload size={12} />
                  )}
                  上传配置
                </button>
                <button
                  onClick={handleSyncFromCloud}
                  disabled={!cloudSyncConfig.gistUrl.trim() || isSyncing}
                  className={`flex-1 flex items-center justify-center gap-2 px-3 py-2 text-xs font-medium rounded-lg transition-colors ${
                    cloudSyncConfig.gistUrl.trim() && !isSyncing
                      ? "bg-purple-500 hover:bg-purple-600 dark:bg-purple-600 dark:hover:bg-purple-700 text-white"
                      : "bg-gray-100 dark:bg-gray-700 text-gray-400 dark:text-gray-500 cursor-not-allowed"
                  }`}
                >
                  {isSyncing ? (
                    <RefreshCw size={12} className="animate-spin" />
                  ) : (
                    <CloudDownload size={12} />
                  )}
                  下载配置
                </button>
              </div>
            </div>
          </div>

          {/* 关于 */}
          <div>
            <h3 className="text-sm font-medium text-gray-900 dark:text-gray-100 mb-3">
              {t("common.about")}
            </h3>
            <div className="p-4 bg-gray-100 dark:bg-gray-800 rounded-lg">
              <div className="flex items-start justify-between">
                <div>
                  <div className="text-sm">
                    <p className="font-medium text-gray-900 dark:text-gray-100">
                      CC Switch
                    </p>
                    <p className="mt-1 text-gray-500 dark:text-gray-400">
                      {t("common.version")} {version}
                    </p>
                  </div>
                </div>
                <div className="flex items-center gap-2">
                  <button
                    onClick={handleOpenReleaseNotes}
                    className="px-2 py-1 text-xs font-medium text-blue-500 hover:text-blue-600 dark:text-blue-400 dark:hover:text-blue-300 rounded-lg hover:bg-blue-500/10 transition-colors"
                    title={
                      hasUpdate
                        ? t("settings.viewReleaseNotes")
                        : t("settings.viewCurrentReleaseNotes")
                    }
                  >
                    <span className="inline-flex items-center gap-1">
                      <ExternalLink size={12} />
                      {t("settings.releaseNotes")}
                    </span>
                  </button>
                  <button
                    onClick={handleCheckUpdate}
                    disabled={isCheckingUpdate || isDownloading}
                    className={`min-w-[88px] px-3 py-1.5 text-xs font-medium rounded-lg transition-all ${
                      isCheckingUpdate || isDownloading
                        ? "bg-gray-100 dark:bg-gray-700 text-gray-400 dark:text-gray-500 cursor-not-allowed border border-transparent"
                        : hasUpdate
                          ? "bg-blue-500 hover:bg-blue-600 dark:bg-blue-600 dark:hover:bg-blue-700 text-white border border-transparent"
                          : showUpToDate
                            ? "bg-green-50 dark:bg-green-900/20 text-green-600 dark:text-green-400 border border-green-200 dark:border-green-800"
                            : "bg-white dark:bg-gray-700 hover:bg-gray-50 dark:hover:bg-gray-600 text-blue-500 dark:text-blue-400 border border-gray-200 dark:border-gray-600"
                    }`}
                  >
                    {isDownloading ? (
                      <span className="flex items-center gap-1">
                        <Download size={12} className="animate-pulse" />
                        {t("settings.updating")}
                      </span>
                    ) : isCheckingUpdate ? (
                      <span className="flex items-center gap-1">
                        <RefreshCw size={12} className="animate-spin" />
                        {t("settings.checking")}
                      </span>
                    ) : hasUpdate ? (
                      <span className="flex items-center gap-1">
                        <Download size={12} />
                        {t("settings.updateTo", {
                          version: updateInfo?.availableVersion ?? "",
                        })}
                      </span>
                    ) : showUpToDate ? (
                      <span className="flex items-center gap-1">
                        <Check size={12} />
                        {t("settings.upToDate")}
                      </span>
                    ) : (
                      t("settings.checkForUpdates")
                    )}
                  </button>
                </div>
              </div>
            </div>
          </div>
        </div>

        {/* 底部按钮 */}
        <div className="flex justify-end gap-3 px-6 py-4 border-t border-gray-200 dark:border-gray-800 flex-shrink-0">
          <button
            onClick={handleCancel}
            className="px-4 py-2 text-sm font-medium text-gray-500 dark:text-gray-400 hover:bg-gray-100 dark:hover:bg-gray-800 rounded-lg transition-colors"
          >
            {t("common.cancel")}
          </button>
          <button
            onClick={saveSettings}
            className="px-4 py-2 text-sm font-medium text-white bg-blue-500 hover:bg-blue-600 dark:bg-blue-600 dark:hover:bg-blue-700 rounded-lg transition-colors flex items-center gap-2"
          >
            <Save size={16} />
            {t("common.save")}
          </button>
        </div>
      </div>
    </div>
  );
}<|MERGE_RESOLUTION|>--- conflicted
+++ resolved
@@ -9,19 +9,17 @@
   Check,
   Undo2,
   FolderSearch,
-<<<<<<< HEAD
   Save,
-=======
   Cloud,
   CloudUpload,
   CloudDownload,
   Shield,
   Key,
->>>>>>> 05214c16
+
 } from "lucide-react";
 import { getVersion } from "@tauri-apps/api/app";
 import { homeDir, join } from "@tauri-apps/api/path";
-import tauriAPI, { type AppType } from "../lib/tauri-api";
+import { type AppType } from "../lib/tauri-api";
 import { relaunchApp } from "../lib/updater";
 import { useUpdate } from "../contexts/UpdateContext";
 import type { Settings } from "../types";
@@ -87,11 +85,8 @@
     loadConfigPath();
     loadVersion();
     loadResolvedDirs();
-<<<<<<< HEAD
     loadPortableFlag();
-=======
     loadCloudSyncSettings();
->>>>>>> 05214c16
   }, []);
 
   const loadVersion = async () => {
@@ -107,7 +102,7 @@
 
   const loadSettings = async () => {
     try {
-      const loadedSettings = await tauriAPI.getSettings();
+      const loadedSettings = await window.api.getSettings();
       const showInTray =
         (loadedSettings as any)?.showInTray ??
         (loadedSettings as any)?.showInDock ??
@@ -146,7 +141,7 @@
 
   const loadConfigPath = async () => {
     try {
-      const path = await tauriAPI.getAppConfigPath();
+      const path = await window.api.getAppConfigPath();
       if (path) {
         setConfigPath(path);
       }
@@ -158,8 +153,8 @@
   const loadResolvedDirs = async () => {
     try {
       const [claudeDir, codexDir] = await Promise.all([
-        tauriAPI.getConfigDir("claude"),
-        tauriAPI.getConfigDir("codex"),
+        window.api.getConfigDir("claude"),
+        window.api.getConfigDir("codex"),
       ]);
       setResolvedClaudeDir(claudeDir || "");
       setResolvedCodexDir(codexDir || "");
@@ -179,7 +174,7 @@
 
   const loadCloudSyncSettings = async () => {
     try {
-      const settings = await tauriAPI.cloudSync.getSettings("");
+      const settings = await window.api.cloudSync.getSettings("");
 
       // 只更新非敏感信息
       setCloudSyncConfig(prev => ({
@@ -213,7 +208,7 @@
             : undefined,
         language: selectedLanguage,
       };
-      await tauriAPI.saveSettings(payload);
+      await window.api.saveSettings(payload);
       setSettings(payload);
       try {
         window.localStorage.setItem("language", selectedLanguage);
@@ -262,7 +257,7 @@
       } catch (error) {
         console.error(t("console.updateFailed"), error);
         // 更新失败时回退到打开 Releases 页面
-        await tauriAPI.checkForUpdates();
+        await window.api.checkForUpdates();
       } finally {
         setIsDownloading(false);
       }
@@ -290,7 +285,7 @@
           }, 3000);
         } else {
           // 生产环境下如果更新插件不可用，回退到打开 Releases 页面
-          await tauriAPI.checkForUpdates();
+          await window.api.checkForUpdates();
         }
       } finally {
         setIsCheckingUpdate(false);
@@ -300,7 +295,7 @@
 
   const handleOpenConfigFolder = async () => {
     try {
-      await tauriAPI.openAppConfigFolder();
+      await window.api.openAppConfigFolder();
     } catch (error) {
       console.error(t("console.openConfigFolderFailed"), error);
     }
@@ -313,7 +308,7 @@
           ? (settings.claudeConfigDir ?? resolvedClaudeDir)
           : (settings.codexConfigDir ?? resolvedCodexDir);
 
-      const selected = await tauriAPI.selectConfigDirectory(currentResolved);
+      const selected = await window.api.selectConfigDirectory(currentResolved);
 
       if (!selected) {
         return;
@@ -373,13 +368,8 @@
       const targetVersion = updateInfo?.availableVersion || version;
       const unknownLabel = t("common.unknown");
       // 如果未知或为空，回退到 releases 首页
-<<<<<<< HEAD
       if (!targetVersion || targetVersion === unknownLabel) {
         await window.api.openExternal(
-=======
-      if (!targetVersion || targetVersion === "未知") {
-        await tauriAPI.openExternal(
->>>>>>> 05214c16
           "https://github.com/farion1231/cc-switch/releases"
         );
         return;
@@ -387,7 +377,7 @@
       const tag = targetVersion.startsWith("v")
         ? targetVersion
         : `v${targetVersion}`;
-      await tauriAPI.openExternal(
+      await window.api.openExternal(
         `https://github.com/farion1231/cc-switch/releases/tag/${tag}`
       );
     } catch (error) {
@@ -404,7 +394,7 @@
 
     setIsValidatingToken(true);
     try {
-      const result = await tauriAPI.cloudSync.validateGitHubToken(
+      const result = await window.api.cloudSync.validateGitHubToken(
         cloudSyncConfig.githubToken.trim()
       );
       setTokenValid(result.valid);
@@ -429,7 +419,7 @@
     }
 
     try {
-      const result = await tauriAPI.cloudSync.configure({
+      const result = await window.api.cloudSync.configure({
         githubToken: hasNewToken ? cloudSyncConfig.githubToken.trim() : "",  // 如果没有新 token，发送空字符串
         gistUrl: cloudSyncConfig.gistUrl.trim() || undefined,
         encryptionPassword: cloudSyncConfig.encryptionPassword,
@@ -460,7 +450,7 @@
 
     setIsSyncing(true);
     try {
-      const result = await tauriAPI.cloudSync.syncToCloud(
+      const result = await window.api.cloudSync.syncToCloud(
         cloudSyncConfig.encryptionPassword
       );
 
@@ -489,7 +479,7 @@
 
     setIsSyncing(true);
     try {
-      await tauriAPI.cloudSync.syncFromCloud(
+      await window.api.cloudSync.syncFromCloud(
         cloudSyncConfig.gistUrl,
         cloudSyncConfig.encryptionPassword,
         true // auto apply
@@ -517,7 +507,7 @@
       />
       <div className="relative bg-white dark:bg-gray-900 rounded-xl shadow-2xl w-[500px] max-h-[90vh] flex flex-col overflow-hidden">
         {/* 标题栏 */}
-        <div className="flex items-center justify-between px-6 py-4 border-b border-gray-200 dark:border-gray-800 flex-shrink-0">
+        <div className="flex items-center justify-between px-6 py-4 border-b border-gray-200 dark:border-gray-800">
           <h2 className="text-lg font-semibold text-blue-500 dark:text-blue-400">
             {t("settings.title")}
           </h2>
@@ -529,18 +519,10 @@
           </button>
         </div>
 
-<<<<<<< HEAD
         {/* 设置内容 */}
         <div className="px-6 py-4 space-y-6 overflow-y-auto flex-1">
           {/* 语言设置 */}
           <div>
-=======
-        {/* 设置内容 - 可滚动区域 */}
-        <div className="px-6 py-4 space-y-6 flex-1 overflow-y-auto">
-          {/* 系统托盘设置（未实现）
-              说明：此开关用于控制是否在系统托盘/菜单栏显示应用图标。 */}
-          {/* <div>
->>>>>>> 05214c16
             <h3 className="text-sm font-medium text-gray-900 dark:text-gray-100 mb-3">
               {t("settings.language")}
             </h3>
@@ -926,7 +908,7 @@
         </div>
 
         {/* 底部按钮 */}
-        <div className="flex justify-end gap-3 px-6 py-4 border-t border-gray-200 dark:border-gray-800 flex-shrink-0">
+        <div className="flex justify-end gap-3 px-6 py-4 border-t border-gray-200 dark:border-gray-800">
           <button
             onClick={handleCancel}
             className="px-4 py-2 text-sm font-medium text-gray-500 dark:text-gray-400 hover:bg-gray-100 dark:hover:bg-gray-800 rounded-lg transition-colors"
