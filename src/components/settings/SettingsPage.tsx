--- conflicted
+++ resolved
@@ -376,28 +376,6 @@
                       className="rounded-xl glass-card overflow-hidden"
                     >
                       <AccordionTrigger className="px-6 py-4 hover:no-underline hover:bg-muted/50 data-[state=open]:bg-muted/50">
-<<<<<<< HEAD
-                        <div className="flex flex-1 items-center justify-between pr-4">
-                          <div className="flex items-center gap-3">
-                            <Activity className="h-5 w-5 text-orange-500" />
-                            <div className="text-left">
-                              <h3 className="text-base font-semibold">
-                                自动故障转移
-                              </h3>
-                              <p className="text-sm text-muted-foreground font-normal">
-                                配置故障转移队列和熔断策略
-                              </p>
-                            </div>
-                          </div>
-                          <div
-                            className="flex items-center gap-4"
-                            onClick={(e) => e.stopPropagation()}
-                          >
-                            <Switch
-                              checked={failoverEnabled}
-                              onCheckedChange={setFailoverEnabled}
-                            />
-=======
                         <div className="flex items-center gap-3">
                           <Activity className="h-5 w-5 text-orange-500" />
                           <div className="text-left">
@@ -407,7 +385,6 @@
                             <p className="text-sm text-muted-foreground font-normal">
                               {t("settings.advanced.failover.description")}
                             </p>
->>>>>>> 7d495aa7
                           </div>
                         </div>
                       </AccordionTrigger>
