import { useCallback, useEffect, useMemo, useState } from "react";
import {
  Loader2,
  Save,
  FolderSearch,
  Activity,
  Coins,
  Database,
  Server,
} from "lucide-react";
import { toast } from "sonner";
import {
  Dialog,
  DialogContent,
  DialogFooter,
  DialogHeader,
  DialogTitle,
} from "@/components/ui/dialog";
import {
  Accordion,
  AccordionContent,
  AccordionItem,
  AccordionTrigger,
} from "@/components/ui/accordion";
import { Tabs, TabsContent, TabsList, TabsTrigger } from "@/components/ui/tabs";
import { Button } from "@/components/ui/button";
import { settingsApi } from "@/lib/api";
import { LanguageSettings } from "@/components/settings/LanguageSettings";
import { ThemeSettings } from "@/components/settings/ThemeSettings";
import { WindowSettings } from "@/components/settings/WindowSettings";
import { DirectorySettings } from "@/components/settings/DirectorySettings";
import { ImportExportSection } from "@/components/settings/ImportExportSection";
import { AboutSection } from "@/components/settings/AboutSection";
import { ProxyPanel } from "@/components/proxy";
import { PricingConfigPanel } from "@/components/usage/PricingConfigPanel";
import { ModelTestConfigPanel } from "@/components/usage/ModelTestConfigPanel";
import { AutoFailoverConfigPanel } from "@/components/proxy/AutoFailoverConfigPanel";
import { UsageDashboard } from "@/components/usage/UsageDashboard";
import { useSettings } from "@/hooks/useSettings";
import { useImportExport } from "@/hooks/useImportExport";
import { useTranslation } from "react-i18next";
import type { SettingsFormState } from "@/hooks/useSettings";
import { Switch } from "@/components/ui/switch";
import { Badge } from "@/components/ui/badge";
import { useProxyStatus } from "@/hooks/useProxyStatus";

interface SettingsDialogProps {
  open: boolean;
  onOpenChange: (open: boolean) => void;
  onImportSuccess?: () => void | Promise<void>;
}

export function SettingsPage({
  open,
  onOpenChange,
  onImportSuccess,
}: SettingsDialogProps) {
  const { t } = useTranslation();
  const {
    settings,
    isLoading,
    isSaving,
    isPortable,
    appConfigDir,
    resolvedDirs,
    configDirectorySets,
    updateSettings,
    updateDirectory,
    updateAppConfigDir,
    browseDirectory,
    browseAppConfigDir,
    resetDirectory,
    resetAppConfigDir,
    addConfigDirectorySet,
    removeConfigDirectorySet,
    updateConfigDirectorySet,
    updateConfigDirectorySetDirectory,
    browseConfigDirectorySet,
    resetConfigDirectorySet,
    saveSettings,
    autoSaveSettings,
    requiresRestart,
    acknowledgeRestart,
  } = useSettings();

  const {
    selectedFile,
    status: importStatus,
    errorMessage,
    backupId,
    isImporting,
    selectImportFile,
    importConfig,
    exportConfig,
    clearSelection,
    resetStatus,
  } = useImportExport({ onImportSuccess });

  const [activeTab, setActiveTab] = useState<string>("general");
  const [showRestartPrompt, setShowRestartPrompt] = useState(false);

  useEffect(() => {
    if (open) {
      setActiveTab("general");
      resetStatus();
    }
  }, [open, resetStatus]);

  useEffect(() => {
    if (requiresRestart) {
      setShowRestartPrompt(true);
    }
  }, [requiresRestart]);

  const closeAfterSave = useCallback(() => {
    // 保存成功后关闭：不再重置语言，避免需要“保存两次”才生效
    acknowledgeRestart();
    clearSelection();
    resetStatus();
    onOpenChange(false);
  }, [acknowledgeRestart, clearSelection, onOpenChange, resetStatus]);

  const handleSave = useCallback(async () => {
    try {
      const result = await saveSettings(undefined, { silent: false });
      if (!result) return;
      if (result.requiresRestart) {
        setShowRestartPrompt(true);
        return;
      }
      closeAfterSave();
    } catch (error) {
      console.error("[SettingsPage] Failed to save settings", error);
    }
  }, [closeAfterSave, saveSettings]);

  const handleRestartLater = useCallback(() => {
    setShowRestartPrompt(false);
    closeAfterSave();
  }, [closeAfterSave]);

  const handleRestartNow = useCallback(async () => {
    setShowRestartPrompt(false);
    if (import.meta.env.DEV) {
      toast.success(t("settings.devModeRestartHint"));
      closeAfterSave();
      return;
    }

    try {
      await settingsApi.restart();
    } catch (error) {
      console.error("[SettingsPage] Failed to restart app", error);
      toast.error(t("settings.restartFailed"));
    } finally {
      closeAfterSave();
    }
  }, [closeAfterSave, t]);

  // 通用设置即时保存（无需手动点击）
  // 使用 autoSaveSettings 避免误触发系统 API（开机自启、Claude 插件等）
  const handleAutoSave = useCallback(
    async (updates: Partial<SettingsFormState>) => {
      if (!settings) return;
      updateSettings(updates);
      try {
        await autoSaveSettings(updates);
      } catch (error) {
        console.error("[SettingsPage] Failed to autosave settings", error);
        toast.error(
          t("settings.saveFailedGeneric", {
            defaultValue: "保存失败，请重试",
          }),
        );
      }
    },
    [autoSaveSettings, settings, t, updateSettings],
  );

  const isBusy = useMemo(() => isLoading && !settings, [isLoading, settings]);

  const {
    isRunning,
    startWithTakeover: startProxy,
    stopWithRestore: stopProxy,
    isPending: isProxyPending,
  } = useProxyStatus();
  const [failoverEnabled, setFailoverEnabled] = useState(true);

  const handleToggleProxy = async (checked: boolean) => {
    try {
      if (!checked) {
        await stopProxy();
      } else {
        await startProxy();
      }
    } catch (error) {
      console.error("Toggle proxy failed:", error);
    }
  };

  return (
    <div className="mx-auto max-w-[56rem] flex flex-col h-[calc(100vh-8rem)] overflow-hidden px-6">
      {isBusy ? (
        <div className="flex flex-1 items-center justify-center">
          <Loader2 className="h-8 w-8 animate-spin text-muted-foreground" />
        </div>
      ) : (
        <Tabs
          value={activeTab}
          onValueChange={setActiveTab}
          className="flex flex-col h-full"
        >
          <TabsList className="grid w-full grid-cols-4 mb-6 glass rounded-lg">
            <TabsTrigger value="general">
              {t("settings.tabGeneral")}
            </TabsTrigger>
            <TabsTrigger value="advanced">
              {t("settings.tabAdvanced")}
            </TabsTrigger>
            <TabsTrigger value="usage">
              {t("usage.title", "使用统计")}
            </TabsTrigger>
            <TabsTrigger value="about">{t("common.about")}</TabsTrigger>
          </TabsList>

          <div className="flex-1 overflow-y-auto overflow-x-hidden pr-2">
            <TabsContent value="general" className="space-y-6 mt-0">
              {settings ? (
                <>
                  <LanguageSettings
                    value={settings.language}
                    onChange={(lang) => handleAutoSave({ language: lang })}
                  />
                  <ThemeSettings />
                  <WindowSettings
                    settings={settings}
                    onChange={handleAutoSave}
                  />
                </>
              ) : null}
            </TabsContent>

            <TabsContent value="advanced" className="space-y-6 mt-0 pb-6">
              {settings ? (
<<<<<<< HEAD
                <>
                  <DirectorySettings
                    appConfigDir={appConfigDir}
                    resolvedDirs={resolvedDirs}
                    onAppConfigChange={updateAppConfigDir}
                    onBrowseAppConfig={browseAppConfigDir}
                    onResetAppConfig={resetAppConfigDir}
                    claudeDir={settings.claudeConfigDir}
                    codexDir={settings.codexConfigDir}
                    geminiDir={settings.geminiConfigDir}
                    onDirectoryChange={updateDirectory}
                    onBrowseDirectory={browseDirectory}
                    onResetDirectory={resetDirectory}
                    configSets={configDirectorySets}
                    onConfigSetNameChange={(setId, name) =>
                      updateConfigDirectorySet(setId, { name })
                    }
                    onAddConfigSet={addConfigDirectorySet}
                    onRemoveConfigSet={removeConfigDirectorySet}
                    onConfigSetDirectoryChange={
                      updateConfigDirectorySetDirectory
                    }
                    onBrowseConfigSetDirectory={browseConfigDirectorySet}
                    onResetConfigSetDirectory={resetConfigDirectorySet}
                  />
                  <ImportExportSection
                    status={importStatus}
                    selectedFile={selectedFile}
                    errorMessage={errorMessage}
                    backupId={backupId}
                    isImporting={isImporting}
                    onSelectFile={selectImportFile}
                    onImport={importConfig}
                    onExport={exportConfig}
                    onClear={clearSelection}
                  />
                  <div className="pt-6 border-t border-gray-200 dark:border-white/10">
=======
                <div className="space-y-4">
                  <Accordion
                    type="multiple"
                    defaultValue={[]}
                    className="w-full space-y-4"
                  >
                    <AccordionItem
                      value="directory"
                      className="rounded-xl glass-card overflow-hidden"
                    >
                      <AccordionTrigger className="px-6 py-4 hover:no-underline hover:bg-muted/50 data-[state=open]:bg-muted/50">
                        <div className="flex items-center gap-3">
                          <FolderSearch className="h-5 w-5 text-primary" />
                          <div className="text-left">
                            <h3 className="text-base font-semibold">
                              配置文件目录
                            </h3>
                            <p className="text-sm text-muted-foreground font-normal">
                              管理 Claude、Codex 和 Gemini 的配置存储路径
                            </p>
                          </div>
                        </div>
                      </AccordionTrigger>
                      <AccordionContent className="px-6 pb-6 pt-4 border-t border-border/50">
                        <DirectorySettings
                          appConfigDir={appConfigDir}
                          resolvedDirs={resolvedDirs}
                          onAppConfigChange={updateAppConfigDir}
                          onBrowseAppConfig={browseAppConfigDir}
                          onResetAppConfig={resetAppConfigDir}
                          claudeDir={settings.claudeConfigDir}
                          codexDir={settings.codexConfigDir}
                          geminiDir={settings.geminiConfigDir}
                          onDirectoryChange={updateDirectory}
                          onBrowseDirectory={browseDirectory}
                          onResetDirectory={resetDirectory}
                        />
                      </AccordionContent>
                    </AccordionItem>

                    <AccordionItem
                      value="proxy"
                      className="rounded-xl glass-card overflow-hidden"
                    >
                      <AccordionTrigger className="px-6 py-4 hover:no-underline hover:bg-muted/50 data-[state=open]:bg-muted/50">
                        <div className="flex flex-1 items-center justify-between pr-4">
                          <div className="flex items-center gap-3">
                            <Server className="h-5 w-5 text-green-500" />
                            <div className="text-left">
                              <h3 className="text-base font-semibold">
                                本地代理
                              </h3>
                              <p className="text-sm text-muted-foreground font-normal">
                                控制代理服务开关、查看状态与端口信息
                              </p>
                            </div>
                          </div>
                          <div
                            className="flex items-center gap-4"
                            onClick={(e) => e.stopPropagation()}
                          >
                            <Badge
                              variant={isRunning ? "default" : "secondary"}
                              className="gap-1.5 h-6"
                            >
                              <Activity
                                className={`h-3 w-3 ${isRunning ? "animate-pulse" : ""}`}
                              />
                              {isRunning ? "运行中" : "已停止"}
                            </Badge>
                            <Switch
                              checked={isRunning}
                              onCheckedChange={handleToggleProxy}
                              disabled={isProxyPending}
                            />
                          </div>
                        </div>
                      </AccordionTrigger>
                      <AccordionContent className="px-6 pb-6 pt-0 border-t border-border/50">
                        <ProxyPanel />
                      </AccordionContent>
                    </AccordionItem>

                    <AccordionItem
                      value="test"
                      className="rounded-xl glass-card overflow-hidden"
                    >
                      <AccordionTrigger className="px-6 py-4 hover:no-underline hover:bg-muted/50 data-[state=open]:bg-muted/50">
                        <div className="flex items-center gap-3">
                          <Activity className="h-5 w-5 text-indigo-500" />
                          <div className="text-left">
                            <h3 className="text-base font-semibold">
                              模型测试配置
                            </h3>
                            <p className="text-sm text-muted-foreground font-normal">
                              配置模型测试使用的默认模型和提示词
                            </p>
                          </div>
                        </div>
                      </AccordionTrigger>
                      <AccordionContent className="px-6 pb-6 pt-4 border-t border-border/50">
                        <ModelTestConfigPanel />
                      </AccordionContent>
                    </AccordionItem>

                    <AccordionItem
                      value="failover"
                      className="rounded-xl glass-card overflow-hidden"
                    >
                      <AccordionTrigger className="px-6 py-4 hover:no-underline hover:bg-muted/50 data-[state=open]:bg-muted/50">
                        <div className="flex flex-1 items-center justify-between pr-4">
                          <div className="flex items-center gap-3">
                            <Activity className="h-5 w-5 text-orange-500" />
                            <div className="text-left">
                              <h3 className="text-base font-semibold">
                                自动故障转移
                              </h3>
                              <p className="text-sm text-muted-foreground font-normal">
                                配置自动故障转移和熔断策略
                              </p>
                            </div>
                          </div>
                          <div
                            className="flex items-center gap-4"
                            onClick={(e) => e.stopPropagation()}
                          >
                            <div className="flex items-center gap-2">
                              {/* Removed status text as requested */}
                              <Switch
                                checked={failoverEnabled}
                                onCheckedChange={setFailoverEnabled}
                              />
                            </div>
                          </div>
                        </div>
                      </AccordionTrigger>
                      <AccordionContent className="px-6 pb-6 pt-4 border-t border-border/50">
                        <AutoFailoverConfigPanel
                          enabled={failoverEnabled}
                          onEnabledChange={setFailoverEnabled}
                        />
                      </AccordionContent>
                    </AccordionItem>

                    <AccordionItem
                      value="pricing"
                      className="rounded-xl glass-card overflow-hidden"
                    >
                      <AccordionTrigger className="px-6 py-4 hover:no-underline hover:bg-muted/50 data-[state=open]:bg-muted/50">
                        <div className="flex items-center gap-3">
                          <Coins className="h-5 w-5 text-yellow-500" />
                          <div className="text-left">
                            <h3 className="text-base font-semibold">
                              成本定价
                            </h3>
                            <p className="text-sm text-muted-foreground font-normal">
                              管理各模型 Token 计费规则
                            </p>
                          </div>
                        </div>
                      </AccordionTrigger>
                      <AccordionContent className="px-6 pb-6 pt-4 border-t border-border/50">
                        <PricingConfigPanel />
                      </AccordionContent>
                    </AccordionItem>

                    <AccordionItem
                      value="data"
                      className="rounded-xl glass-card overflow-hidden"
                    >
                      <AccordionTrigger className="px-6 py-4 hover:no-underline hover:bg-muted/50 data-[state=open]:bg-muted/50">
                        <div className="flex items-center gap-3">
                          <Database className="h-5 w-5 text-blue-500" />
                          <div className="text-left">
                            <h3 className="text-base font-semibold">
                              数据管理
                            </h3>
                            <p className="text-sm text-muted-foreground font-normal">
                              导入导出配置与备份恢复
                            </p>
                          </div>
                        </div>
                      </AccordionTrigger>
                      <AccordionContent className="px-6 pb-6 pt-4 border-t border-border/50">
                        <ImportExportSection
                          status={importStatus}
                          selectedFile={selectedFile}
                          errorMessage={errorMessage}
                          backupId={backupId}
                          isImporting={isImporting}
                          onSelectFile={selectImportFile}
                          onImport={importConfig}
                          onExport={exportConfig}
                          onClear={clearSelection}
                        />
                      </AccordionContent>
                    </AccordionItem>
                  </Accordion>

                  <div className="pt-4">
>>>>>>> 395783e2
                    <Button
                      onClick={handleSave}
                      className="w-full h-12 text-base font-medium"
                      disabled={isSaving}
                    >
                      {isSaving ? (
                        <span className="inline-flex items-center gap-2">
                          <Loader2 className="h-5 w-5 animate-spin" />
                          {t("settings.saving")}
                        </span>
                      ) : (
                        <>
                          <Save className="mr-2 h-5 w-5" />
                          {t("common.save")}
                        </>
                      )}
                    </Button>
                  </div>
                </div>
              ) : null}
            </TabsContent>

            <TabsContent value="about" className="mt-0">
              <AboutSection isPortable={isPortable} />
            </TabsContent>

            <TabsContent value="usage" className="mt-0">
              <UsageDashboard />
            </TabsContent>
          </div>
        </Tabs>
      )}

      <Dialog
        open={showRestartPrompt}
        onOpenChange={(open) => !open && handleRestartLater()}
      >
        <DialogContent zIndex="alert" className="max-w-md glass border-border">
          <DialogHeader>
            <DialogTitle>{t("settings.restartRequired")}</DialogTitle>
          </DialogHeader>
          <div className="px-6">
            <p className="text-sm text-muted-foreground">
              {t("settings.restartRequiredMessage")}
            </p>
          </div>
          <DialogFooter>
            <Button
              variant="ghost"
              onClick={handleRestartLater}
              className="hover:bg-muted/50"
            >
              {t("settings.restartLater")}
            </Button>
            <Button
              onClick={handleRestartNow}
              className="bg-primary hover:bg-primary/90"
            >
              {t("settings.restartNow")}
            </Button>
          </DialogFooter>
        </DialogContent>
      </Dialog>
    </div>
  );
}<|MERGE_RESOLUTION|>--- conflicted
+++ resolved
@@ -243,45 +243,6 @@
 
             <TabsContent value="advanced" className="space-y-6 mt-0 pb-6">
               {settings ? (
-<<<<<<< HEAD
-                <>
-                  <DirectorySettings
-                    appConfigDir={appConfigDir}
-                    resolvedDirs={resolvedDirs}
-                    onAppConfigChange={updateAppConfigDir}
-                    onBrowseAppConfig={browseAppConfigDir}
-                    onResetAppConfig={resetAppConfigDir}
-                    claudeDir={settings.claudeConfigDir}
-                    codexDir={settings.codexConfigDir}
-                    geminiDir={settings.geminiConfigDir}
-                    onDirectoryChange={updateDirectory}
-                    onBrowseDirectory={browseDirectory}
-                    onResetDirectory={resetDirectory}
-                    configSets={configDirectorySets}
-                    onConfigSetNameChange={(setId, name) =>
-                      updateConfigDirectorySet(setId, { name })
-                    }
-                    onAddConfigSet={addConfigDirectorySet}
-                    onRemoveConfigSet={removeConfigDirectorySet}
-                    onConfigSetDirectoryChange={
-                      updateConfigDirectorySetDirectory
-                    }
-                    onBrowseConfigSetDirectory={browseConfigDirectorySet}
-                    onResetConfigSetDirectory={resetConfigDirectorySet}
-                  />
-                  <ImportExportSection
-                    status={importStatus}
-                    selectedFile={selectedFile}
-                    errorMessage={errorMessage}
-                    backupId={backupId}
-                    isImporting={isImporting}
-                    onSelectFile={selectImportFile}
-                    onImport={importConfig}
-                    onExport={exportConfig}
-                    onClear={clearSelection}
-                  />
-                  <div className="pt-6 border-t border-gray-200 dark:border-white/10">
-=======
                 <div className="space-y-4">
                   <Accordion
                     type="multiple"
@@ -318,6 +279,17 @@
                           onDirectoryChange={updateDirectory}
                           onBrowseDirectory={browseDirectory}
                           onResetDirectory={resetDirectory}
+                          configSets={configDirectorySets}
+                          onConfigSetNameChange={(setId, name) =>
+                            updateConfigDirectorySet(setId, { name })
+                          }
+                          onAddConfigSet={addConfigDirectorySet}
+                          onRemoveConfigSet={removeConfigDirectorySet}
+                          onConfigSetDirectoryChange={
+                            updateConfigDirectorySetDirectory
+                          }
+                          onBrowseConfigSetDirectory={browseConfigDirectorySet}
+                          onResetConfigSetDirectory={resetConfigDirectorySet}
                         />
                       </AccordionContent>
                     </AccordionItem>
@@ -408,13 +380,10 @@
                             className="flex items-center gap-4"
                             onClick={(e) => e.stopPropagation()}
                           >
-                            <div className="flex items-center gap-2">
-                              {/* Removed status text as requested */}
-                              <Switch
-                                checked={failoverEnabled}
-                                onCheckedChange={setFailoverEnabled}
-                              />
-                            </div>
+                            <Switch
+                              checked={failoverEnabled}
+                              onCheckedChange={setFailoverEnabled}
+                            />
                           </div>
                         </div>
                       </AccordionTrigger>
@@ -482,7 +451,6 @@
                   </Accordion>
 
                   <div className="pt-4">
->>>>>>> 395783e2
                     <Button
                       onClick={handleSave}
                       className="w-full h-12 text-base font-medium"
