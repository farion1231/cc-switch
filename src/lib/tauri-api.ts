import { invoke } from "@tauri-apps/api/core";
import { listen, UnlistenFn } from "@tauri-apps/api/event";
import { Provider, Settings } from "../types";

// 应用类型
export type AppType = "claude" | "codex";

// 定义配置状态类型
interface ConfigStatus {
  exists: boolean;
  path: string;
  error?: string;
}

// 定义导入结果类型
interface ImportResult {
  success: boolean;
  message?: string;
}

// Tauri API 封装，提供统一的全局 API 接口
export const tauriAPI = {
  // 获取所有供应商
  getProviders: async (app?: AppType): Promise<Record<string, Provider>> => {
    try {
      return await invoke("get_providers", { app_type: app, app });
    } catch (error) {
      console.error("获取供应商列表失败:", error);
      return {};
    }
  },

  // 获取当前供应商ID
  getCurrentProvider: async (app?: AppType): Promise<string> => {
    try {
      return await invoke("get_current_provider", { app_type: app, app });
    } catch (error) {
      console.error("获取当前供应商失败:", error);
      return "";
    }
  },

  // 添加供应商
  addProvider: async (provider: Provider, app?: AppType): Promise<boolean> => {
    try {
      return await invoke("add_provider", { provider, app_type: app, app });
    } catch (error) {
      console.error("添加供应商失败:", error);
      throw error;
    }
  },

  // 更新供应商
  updateProvider: async (
    provider: Provider,
    app?: AppType,
  ): Promise<boolean> => {
    try {
      return await invoke("update_provider", { provider, app_type: app, app });
    } catch (error) {
      console.error("更新供应商失败:", error);
      throw error;
    }
  },

  // 删除供应商
  deleteProvider: async (id: string, app?: AppType): Promise<boolean> => {
    try {
      return await invoke("delete_provider", { id, app_type: app, app });
    } catch (error) {
      console.error("删除供应商失败:", error);
      throw error;
    }
  },

  // 切换供应商
  switchProvider: async (
    providerId: string,
    app?: AppType,
  ): Promise<boolean> => {
    try {
      return await invoke("switch_provider", {
        id: providerId,
        app_type: app,
        app,
      });
    } catch (error) {
      console.error("切换供应商失败:", error);
      return false;
    }
  },

  // 导入当前配置为默认供应商
  importCurrentConfigAsDefault: async (
    app?: AppType,
  ): Promise<ImportResult> => {
    try {
      const success = await invoke<boolean>("import_default_config", {
        app_type: app,
        app,
      });
      return {
        success,
        message: success ? "成功导入默认配置" : "导入失败",
      };
    } catch (error) {
      console.error("导入默认配置失败:", error);
      return {
        success: false,
        message: String(error),
      };
    }
  },

  // 获取 Claude Code 配置文件路径
  getClaudeCodeConfigPath: async (): Promise<string> => {
    try {
      return await invoke("get_claude_code_config_path");
    } catch (error) {
      console.error("获取配置路径失败:", error);
      return "";
    }
  },

  // 获取当前生效的配置目录
  getConfigDir: async (app?: AppType): Promise<string> => {
    try {
      return await invoke("get_config_dir", { app_type: app, app });
    } catch (error) {
      console.error("获取配置目录失败:", error);
      return "";
    }
  },

  // 获取 Claude Code 配置状态
  getClaudeConfigStatus: async (): Promise<ConfigStatus> => {
    try {
      return await invoke("get_claude_config_status");
    } catch (error) {
      console.error("获取配置状态失败:", error);
      return {
        exists: false,
        path: "",
        error: String(error),
      };
    }
  },

  // 获取应用配置状态（通用）
  getConfigStatus: async (app?: AppType): Promise<ConfigStatus> => {
    try {
      return await invoke("get_config_status", { app_type: app, app });
    } catch (error) {
      console.error("获取配置状态失败:", error);
      return {
        exists: false,
        path: "",
        error: String(error),
      };
    }
  },

  // 打开配置文件夹
  openConfigFolder: async (app?: AppType): Promise<void> => {
    try {
      await invoke("open_config_folder", { app_type: app, app });
    } catch (error) {
      console.error("打开配置文件夹失败:", error);
    }
  },

  // 打开外部链接
  openExternal: async (url: string): Promise<void> => {
    try {
      await invoke("open_external", { url });
    } catch (error) {
      console.error("打开外部链接失败:", error);
    }
  },

  // 更新托盘菜单
  updateTrayMenu: async (): Promise<boolean> => {
    try {
      return await invoke("update_tray_menu");
    } catch (error) {
      console.error("更新托盘菜单失败:", error);
      return false;
    }
  },

  // 监听供应商切换事件
  onProviderSwitched: async (
    callback: (data: { appType: string; providerId: string }) => void,
  ): Promise<UnlistenFn> => {
    return await listen("provider-switched", (event) => {
      callback(event.payload as { appType: string; providerId: string });
    });
  },

  // （保留空位，取消迁移提示）

  // 选择配置目录
  selectConfigDirectory: async (
    defaultPath?: string,
  ): Promise<string | null> => {
    try {
      const sanitized =
        defaultPath && defaultPath.trim() !== ""
          ? defaultPath
          : undefined;
      return await invoke<string | null>("pick_directory", {
        defaultPath: sanitized,
      });
    } catch (error) {
      console.error("选择配置目录失败:", error);
      return null;
    }
  },

  // 获取设置
  getSettings: async (): Promise<Settings> => {
    try {
      return await invoke("get_settings");
    } catch (error) {
      console.error("获取设置失败:", error);
      return { showInTray: true, minimizeToTrayOnClose: true };
    }
  },

  // 保存设置
  saveSettings: async (settings: Settings): Promise<boolean> => {
    try {
      return await invoke("save_settings", { settings });
    } catch (error) {
      console.error("保存设置失败:", error);
      return false;
    }
  },

  // 检查更新
  checkForUpdates: async (): Promise<void> => {
    try {
      await invoke("check_for_updates");
    } catch (error) {
      console.error("检查更新失败:", error);
    }
  },

<<<<<<< HEAD
  // 测试单个节点延迟
  testEndpointLatency: async (endpoint: string): Promise<number> => {
    try {
      return await invoke("test_endpoint_latency", { endpoint });
    } catch (error) {
      console.error("测试节点延迟失败:", error);
      throw error;
    }
  },

  // 批量测试多个节点
  testMultipleEndpoints: async (endpoints: string[]): Promise<Array<{
    endpoint: string;
    latency: number;
    success: boolean;
  }>> => {
    try {
      return await invoke("test_multiple_endpoints", { endpoints });
    } catch (error) {
      console.error("批量测试节点失败:", error);
      throw error;
=======
  // 判断是否为便携模式
  isPortable: async (): Promise<boolean> => {
    try {
      return await invoke<boolean>("is_portable_mode");
    } catch (error) {
      console.error("检测便携模式失败:", error);
      return false;
>>>>>>> fd0e83eb
    }
  },

  // 获取应用配置文件路径
  getAppConfigPath: async (): Promise<string> => {
    try {
      return await invoke("get_app_config_path");
    } catch (error) {
      console.error("获取应用配置路径失败:", error);
      return "";
    }
  },

  // 打开应用配置文件夹
  openAppConfigFolder: async (): Promise<void> => {
    try {
      await invoke("open_app_config_folder");
    } catch (error) {
      console.error("打开应用配置文件夹失败:", error);
    }
  },

  // VS Code: 获取 settings.json 状态
  getVSCodeSettingsStatus: async (): Promise<{
    exists: boolean;
    path: string;
    error?: string;
  }> => {
    try {
      return await invoke("get_vscode_settings_status");
    } catch (error) {
      console.error("获取 VS Code 设置状态失败:", error);
      return { exists: false, path: "", error: String(error) };
    }
  },

  // VS Code: 读取 settings.json 文本
  readVSCodeSettings: async (): Promise<string> => {
    try {
      return await invoke("read_vscode_settings");
    } catch (error) {
      throw new Error(`读取 VS Code 设置失败: ${String(error)}`);
    }
  },

  // VS Code: 写回 settings.json 文本（不自动创建）
  writeVSCodeSettings: async (content: string): Promise<boolean> => {
    try {
      return await invoke("write_vscode_settings", { content });
    } catch (error) {
      throw new Error(`写入 VS Code 设置失败: ${String(error)}`);
    }
  },
};

// 创建全局 API 对象，兼容现有代码
if (typeof window !== "undefined") {
  // 绑定到 window.api，避免 Electron 命名造成误解
  // API 内部已做 try/catch，非 Tauri 环境下也会安全返回默认值
  (window as any).api = tauriAPI;
}

export default tauriAPI;<|MERGE_RESOLUTION|>--- conflicted
+++ resolved
@@ -205,9 +205,7 @@
   ): Promise<string | null> => {
     try {
       const sanitized =
-        defaultPath && defaultPath.trim() !== ""
-          ? defaultPath
-          : undefined;
+        defaultPath && defaultPath.trim() !== "" ? defaultPath : undefined;
       return await invoke<string | null>("pick_directory", {
         defaultPath: sanitized,
       });
@@ -246,7 +244,6 @@
     }
   },
 
-<<<<<<< HEAD
   // 测试单个节点延迟
   testEndpointLatency: async (endpoint: string): Promise<number> => {
     try {
@@ -258,17 +255,23 @@
   },
 
   // 批量测试多个节点
-  testMultipleEndpoints: async (endpoints: string[]): Promise<Array<{
-    endpoint: string;
-    latency: number;
-    success: boolean;
-  }>> => {
+  testMultipleEndpoints: async (
+    endpoints: string[],
+  ): Promise<
+    Array<{
+      endpoint: string;
+      latency: number;
+      success: boolean;
+    }>
+  > => {
     try {
       return await invoke("test_multiple_endpoints", { endpoints });
     } catch (error) {
       console.error("批量测试节点失败:", error);
       throw error;
-=======
+    }
+  },
+
   // 判断是否为便携模式
   isPortable: async (): Promise<boolean> => {
     try {
@@ -276,7 +279,6 @@
     } catch (error) {
       console.error("检测便携模式失败:", error);
       return false;
->>>>>>> fd0e83eb
     }
   },
 
