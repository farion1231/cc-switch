{
  "app": {
    "title": "CC Switch",
    "description": "Claude Code & Codex 供应商切换工具"
  },
  "common": {
    "add": "添加",
    "edit": "编辑",
    "delete": "删除",
    "save": "保存",
    "saving": "保存中...",
    "cancel": "取消",
    "confirm": "确定",
    "close": "关闭",
    "done": "完成",
    "settings": "设置",
    "about": "关于",
    "version": "版本",
    "loading": "加载中...",
    "success": "成功",
    "error": "错误",
    "unknown": "未知",
    "enterValidValue": "请输入有效的内容",
    "clear": "清除",
    "toggleTheme": "切换主题",
    "format": "格式化",
    "formatSuccess": "格式化成功",
    "formatError": "格式化失败：{{error}}",
    "copy": "复制",
    "view": "查看"
  },
  "apiKeyInput": {
    "placeholder": "请输入API Key",
    "show": "显示API Key",
    "hide": "隐藏API Key"
  },
  "jsonEditor": {
    "mustBeObject": "配置必须是JSON对象，不能是数组或其他类型",
    "invalidJson": "JSON格式错误"
  },
  "claudeConfig": {
    "configLabel": "Claude Code 配置 (JSON) *",
    "writeCommonConfig": "写入通用配置",
    "editCommonConfig": "编辑通用配置",
    "editCommonConfigTitle": "编辑通用配置片段",
    "commonConfigHint": "该片段会在勾选\"写入通用配置\"时合并到 settings.json 中",
    "fullSettingsHint": "完整的 Claude Code settings.json 配置内容"
  },
  "header": {
    "viewOnGithub": "在 GitHub 上查看",
    "toggleDarkMode": "切换到暗色模式",
    "toggleLightMode": "切换到亮色模式",
    "addProvider": "添加供应商",
    "switchToChinese": "切换到中文",
    "switchToEnglish": "切换到英文",
    "enterEditMode": "进入编辑模式",
    "exitEditMode": "退出编辑模式"
  },
  "provider": {
    "noProviders": "还没有添加任何供应商",
    "noProvidersDescription": "点击右上角的\"添加供应商\"按钮开始配置您的第一个API供应商",
    "currentlyUsing": "当前使用",
    "enable": "启用",
    "inUse": "使用中",
    "editProvider": "编辑供应商",
    "editProviderHint": "更新配置后将立即应用到当前供应商。",
    "deleteProvider": "删除供应商",
    "addNewProvider": "添加新供应商",
    "addClaudeProvider": "添加 Claude Code 供应商",
    "addCodexProvider": "添加 Codex 供应商",
    "addGeminiProvider": "添加 Gemini 供应商",
    "addProviderHint": "填写信息后即可在列表中快速切换供应商。",
    "editClaudeProvider": "编辑 Claude Code 供应商",
    "editCodexProvider": "编辑 Codex 供应商",
    "configError": "配置错误",
    "notConfigured": "未配置官网地址",
    "applyToClaudePlugin": "应用到 Claude 插件",
    "removeFromClaudePlugin": "从 Claude 插件移除",
    "dragToReorder": "拖拽以重新排序",
    "dragHandle": "拖拽排序",
    "duplicate": "复制",
    "sortUpdateFailed": "排序更新失败",
    "configureUsage": "配置用量查询",
    "name": "供应商名称",
    "namePlaceholder": "例如：Claude 官方",
    "websiteUrl": "官网链接",
    "configJson": "配置 JSON",
    "writeCommonConfig": "写入通用配置",
    "editCommonConfigButton": "编辑通用配置",
    "configJsonHint": "请填写完整的 Claude Code 配置",
    "editCommonConfigTitle": "编辑通用配置片段",
    "editCommonConfigHint": "通用配置片段将合并到所有启用它的供应商配置中",
    "addProvider": "添加供应商",
    "sortUpdated": "排序已更新",
    "usageSaved": "用量查询配置已保存",
    "usageSaveFailed": "用量查询配置保存失败",
    "geminiConfig": "Gemini 配置",
    "geminiConfigHint": "使用 .env 格式配置 Gemini",
    "form": {
      "gemini": {
        "model": "模型",
        "oauthTitle": "OAuth 认证模式",
        "oauthHint": "Google 官方使用 OAuth 个人认证，无需填写 API Key。首次使用时会自动打开浏览器进行登录。",
        "apiKeyPlaceholder": "请输入 Gemini API Key"
      }
    }
  },
  "notifications": {
    "providerAdded": "供应商已添加",
    "providerSaved": "供应商配置已保存",
    "providerDeleted": "供应商删除成功",
    "switchSuccess": "切换成功！请重启 {{appName}} 终端以生效",
    "switchFailedTitle": "切换失败",
    "switchFailed": "切换失败：{{error}}",
    "autoImported": "已从现有配置创建默认供应商",
    "addFailed": "添加供应商失败：{{error}}",
    "saveFailed": "保存失败：{{error}}",
    "saveFailedGeneric": "保存失败，请重试",
    "appliedToClaudePlugin": "已应用到 Claude 插件",
    "removedFromClaudePlugin": "已从 Claude 插件移除",
    "syncClaudePluginFailed": "同步 Claude 插件失败",
    "updateSuccess": "供应商更新成功",
    "updateFailed": "更新供应商失败：{{error}}",
    "deleteSuccess": "供应商已删除",
    "deleteFailed": "删除供应商失败：{{error}}",
    "settingsSaved": "设置已保存",
    "settingsSaveFailed": "保存设置失败：{{error}}"
  },
  "confirm": {
    "deleteProvider": "删除供应商",
    "deleteProviderMessage": "确定要删除供应商 \"{{name}}\" 吗？此操作无法撤销。"
  },
  "settings": {
    "title": "设置",
    "general": "通用",
    "tabGeneral": "通用",
    "tabAdvanced": "高级",
    "language": "界面语言",
    "languageHint": "切换后立即预览界面语言，保存后永久生效。",
    "theme": "外观主题",
    "themeHint": "选择应用的外观主题，立即生效。",
    "themeLight": "浅色",
    "themeDark": "深色",
    "themeSystem": "跟随系统",
    "importExport": "导入导出配置",
    "importExportHint": "导入导出 CC Switch 配置，便于备份或迁移。",
    "exportConfig": "导出配置到文件",
    "selectConfigFile": "选择配置文件",
    "noFileSelected": "尚未选择配置文件。",
    "import": "导入",
    "importing": "导入中...",
    "importSuccess": "导入成功！",
    "importFailed": "导入失败",
    "syncLiveFailed": "已导入，但同步到当前供应商失败，请手动重新选择一次供应商。",
    "importPartialSuccess": "配置已导入，但同步到当前供应商失败。",
    "importPartialHint": "请手动重新选择一次供应商以刷新对应配置。",
    "configExported": "配置已导出到：",
    "exportFailed": "导出失败",
    "selectFileFailed": "选择文件失败",
    "configCorrupted": "配置文件可能已损坏或格式不正确",
    "backupId": "备份ID",
    "autoReload": "数据将在2秒后自动刷新...",
    "languageOptionChinese": "中文",
    "languageOptionEnglish": "English",
    "windowBehavior": "窗口行为",
    "windowBehaviorHint": "配置窗口最小化与 Claude 插件联动策略。",
    "minimizeToTray": "关闭时最小化到托盘",
    "minimizeToTrayDescription": "勾选后点击关闭按钮会隐藏到系统托盘，取消则直接退出应用。",
    "enableClaudePluginIntegration": "应用到 Claude Code 插件",
    "enableClaudePluginIntegrationDescription": "开启后 Vscode Claude Code 插件的供应商将随本软件切换",
    "configDirectoryOverride": "配置目录覆盖（高级）",
    "configDirectoryDescription": "在 WSL 等环境使用 Claude Code 或 Codex 的时候，可手动指定为 WSL 里的配置目录，供应商数据与主环境保持一致。",
    "appConfigDir": "CC Switch 配置目录",
    "appConfigDirDescription": "自定义 CC Switch 的配置存储位置（指定到云同步文件夹即可云同步配置）",
    "browsePlaceholderApp": "例如：C:\\Users\\Administrator\\.cc-switch",
    "claudeConfigDir": "Claude Code 配置目录",
    "claudeConfigDirDescription": "覆盖 Claude 配置目录 (settings.json)，同时会在同级存放 Claude MCP 的 claude.json。",
    "codexConfigDir": "Codex 配置目录",
    "codexConfigDirDescription": "覆盖 Codex 配置目录。",
    "browsePlaceholderClaude": "例如：/home/<你的用户名>/.claude",
    "browsePlaceholderCodex": "例如：/home/<你的用户名>/.codex",
    "browseDirectory": "浏览目录",
    "resetDefault": "恢复默认目录（需保存后生效）",
    "checkForUpdates": "检查更新",
    "updateTo": "更新到 v{{version}}",
    "updating": "更新中...",
    "checking": "检查中...",
    "upToDate": "已是最新",
    "aboutHint": "查看版本信息与更新状态。",
    "portableMode": "当前为便携版，更新需手动下载。",
    "updateAvailable": "检测到新版本：{{version}}",
    "updateFailed": "更新安装失败，已尝试打开下载页面。",
    "checkUpdateFailed": "检查更新失败，请稍后重试。",
    "openReleaseNotesFailed": "打开更新日志失败",
    "releaseNotes": "更新日志",
    "viewReleaseNotes": "查看该版本更新日志",
    "viewCurrentReleaseNotes": "查看当前版本更新日志",
    "importFailedError": "导入配置失败：{{message}}",
    "exportFailedError": "导出配置失败:",
    "restartRequired": "需要重启应用",
    "restartRequiredMessage": "修改 CC Switch 配置目录后需要重启应用才能生效，是否立即重启？",
    "restartNow": "立即重启",
    "restartLater": "稍后重启",
    "restartFailed": "应用重启失败，请手动关闭后重新打开。",
    "devModeRestartHint": "开发模式下不支持自动重启，请手动重新启动应用。",
    "saving": "正在保存..."
  },
  "apps": {
    "claude": "Claude Code",
    "codex": "Codex",
    "gemini": "Gemini"
  },
  "console": {
    "providerSwitchReceived": "收到供应商切换事件:",
    "setupListenerFailed": "设置供应商切换监听器失败:",
    "updateProviderFailed": "更新供应商失败:",
    "autoImportFailed": "自动导入默认配置失败:",
    "openLinkFailed": "打开链接失败:",
    "getVersionFailed": "获取版本信息失败:",
    "loadSettingsFailed": "加载设置失败:",
    "getConfigPathFailed": "获取配置路径失败:",
    "getConfigDirFailed": "获取配置目录失败:",
    "detectPortableFailed": "检测便携模式失败:",
    "saveSettingsFailed": "保存设置失败:",
    "updateFailed": "更新失败:",
    "checkUpdateFailed": "检查更新失败:",
    "openConfigFolderFailed": "打开配置文件夹失败:",
    "selectConfigDirFailed": "选择配置目录失败:",
    "getDefaultConfigDirFailed": "获取默认配置目录失败:",
    "openReleaseNotesFailed": "打开更新日志失败:"
  },
  "providerForm": {
    "supplierName": "供应商名称",
    "supplierNameRequired": "供应商名称 *",
    "supplierNamePlaceholder": "例如：Anthropic 官方",
    "websiteUrl": "官网地址",
    "websiteUrlPlaceholder": "https://example.com（可选）",
    "apiEndpoint": "请求地址",
    "apiEndpointPlaceholder": "https://your-api-endpoint.com",
    "codexApiEndpointPlaceholder": "https://your-api-endpoint.com/v1",
    "manageAndTest": "管理与测速",
    "configContent": "配置内容",
    "officialNoApiKey": "官方登录无需填写 API Key，直接保存即可",
    "codexOfficialNoApiKey": "官方无需填写 API Key，直接保存即可",
    "codexApiKeyAutoFill": "只需要填这里，下方 auth.json 会自动填充",
    "apiKeyAutoFill": "只需要填这里，下方配置会自动填充",
    "cnOfficialApiKeyHint": "💡 只需填写 API Key，请求地址已预设",
    "aggregatorApiKeyHint": "💡 只需填写 API Key，请求地址已预设",
    "thirdPartyApiKeyHint": "💡 只需填写 API Key，请求地址已预设",
    "customApiKeyHint": "💡 自定义配置需手动填写所有必要字段",
    "officialHint": "💡 官方供应商使用浏览器登录，无需配置 API Key",
    "getApiKey": "获取 API Key",
    "partnerPromotion": {
      "zhipu": "智谱 GLM 是 CC Switch 的官方合作伙伴，使用此链接充值可以获得9折优惠",
      "packycode": "PackyCode 是 CC Switch 的官方合作伙伴，使用此链接注册并在充值时填写 \"cc-switch\" 优惠码，可以享受9折优惠"
    },
    "parameterConfig": "参数配置 - {{name}} *",
    "mainModel": "主模型 (可选)",
    "mainModelPlaceholder": "例如: GLM-4.6",
    "fastModel": "快速模型 (可选)",
    "fastModelPlaceholder": "例如: GLM-4.5-Air",
    "modelHint": "💡 留空将使用供应商的默认模型",
    "apiHint": "💡 填写兼容 Claude API 的服务端点地址",
    "codexApiHint": "💡 填写兼容 OpenAI Response 格式的服务端点地址",
    "fillSupplierName": "请填写供应商名称",
    "fillConfigContent": "请填写配置内容",
    "fillParameter": "请填写 {{label}}",
    "fillTemplateValue": "请填写 {{label}}",
    "configJsonError": "配置JSON格式错误，请检查语法",
    "authJsonRequired": "auth.json 必须是 JSON 对象",
    "authJsonError": "auth.json 格式错误，请检查JSON语法",
    "fillAuthJson": "请填写 auth.json 配置",
    "fillApiKey": "请填写 OPENAI_API_KEY",
    "visitWebsite": "访问 {{url}}",
    "anthropicModel": "主模型",
    "anthropicSmallFastModel": "快速模型",
    "anthropicDefaultHaikuModel": "Haiku 默认模型",
    "anthropicDefaultSonnetModel": "Sonnet 默认模型",
    "anthropicDefaultOpusModel": "Opus 默认模型",
    "modelPlaceholder": "",
    "smallModelPlaceholder": "",
    "haikuModelPlaceholder": "",
    "modelHelper": "可选：指定默认使用的 Claude 模型，留空则使用系统默认。",
    "categoryOfficial": "官方",
    "categoryCnOfficial": "开源官方",
    "categoryAggregation": "聚合服务",
    "categoryThirdParty": "第三方"
  },
  "endpointTest": {
    "title": "请求地址管理",
    "endpoints": "个端点",
    "autoSelect": "自动选择",
    "testSpeed": "测速",
    "testing": "测速中",
    "addEndpointPlaceholder": "https://api.example.com",
    "done": "完成",
    "noEndpoints": "暂无端点",
    "failed": "失败",
    "enterValidUrl": "请输入有效的 URL",
    "invalidUrlFormat": "URL 格式不正确",
    "onlyHttps": "仅支持 HTTP/HTTPS",
    "urlExists": "该地址已存在",
    "saveFailed": "保存失败，请重试",
    "loadEndpointsFailed": "加载自定义端点失败:",
    "addEndpointFailed": "添加自定义端点失败:",
    "removeEndpointFailed": "删除自定义端点失败:",
    "removeFailed": "删除失败: {{error}}",
    "updateLastUsedFailed": "更新端点使用时间失败",
    "pleaseAddEndpoint": "请先添加端点",
    "testUnavailable": "测速功能不可用",
    "noResult": "未返回结果",
    "testFailed": "测速失败: {{error}}"
  },
  "codexConfig": {
    "authJson": "auth.json (JSON) *",
    "authJsonPlaceholder": "{\n  \"OPENAI_API_KEY\": \"sk-your-api-key-here\"\n}",
    "authJsonHint": "Codex auth.json 配置内容",
    "configToml": "config.toml (TOML)",
    "configTomlHint": "Codex config.toml 配置内容",
    "writeCommonConfig": "写入通用配置",
    "editCommonConfig": "编辑通用配置",
    "editCommonConfigTitle": "编辑 Codex 通用配置片段",
    "commonConfigHint": "该片段会在勾选'写入通用配置'时追加到 config.toml 末尾",
    "apiUrlLabel": "API 请求地址"
  },
  "geminiConfig": {
    "envFile": "环境变量 (.env)",
    "envFileHint": "使用 .env 格式配置 Gemini 环境变量",
    "configJson": "配置文件 (config.json)",
    "configJsonHint": "使用 JSON 格式配置 Gemini 扩展参数（可选）",
    "writeCommonConfig": "写入通用配置",
    "editCommonConfig": "编辑通用配置",
    "editCommonConfigTitle": "编辑 Gemini 通用配置片段",
    "commonConfigHint": "通用配置片段将合并到所有启用它的 Gemini 供应商配置中"
  },
  "providerPreset": {
    "label": "预设供应商",
    "custom": "自定义配置",
    "other": "其他",
    "hint": "选择预设后可继续调整下方字段。"
  },
  "usage": {
    "queryFailed": "查询失败",
    "refreshUsage": "刷新用量",
    "planUsage": "套餐用量",
    "invalid": "已失效",
    "total": "总：",
    "used": "已使用：",
    "remaining": "剩余：",
    "justNow": "刚刚",
    "minutesAgo": "{{count}} 分钟前",
    "hoursAgo": "{{count}} 小时前",
    "daysAgo": "{{count}} 天前"
  },
  "usageScript": {
    "title": "配置用量查询",
    "enableUsageQuery": "启用用量查询",
    "presetTemplate": "预设模板",
    "templateCustom": "自定义",
    "templateGeneral": "通用模板",
    "templateNewAPI": "NewAPI",
    "credentialsConfig": "凭证配置",
    "accessToken": "访问令牌",
    "accessTokenPlaceholder": "在'安全设置'里生成",
    "userId": "用户 ID",
    "userIdPlaceholder": "例如：114514",
    "defaultPlan": "默认套餐",
    "queryFailedMessage": "查询失败",
    "queryScript": "查询脚本（JavaScript）",
    "timeoutSeconds": "超时时间（秒）",
    "timeoutHint": "范围: 2-30 秒",
    "timeoutMustBeInteger": "超时时间必须为整数，小数部分已忽略",
    "timeoutCannotBeNegative": "超时时间不能为负数",
    "autoQueryInterval": "自动查询间隔（分钟）",
    "autoQueryIntervalHint": "0 表示不自动查询，建议设置 5-60 分钟",
    "intervalMustBeInteger": "自动查询间隔必须为整数，小数部分已忽略",
    "intervalCannotBeNegative": "自动查询间隔不能为负数",
    "intervalAdjusted": "自动查询间隔已调整为 {{value}} 分钟",
    "scriptHelp": "脚本编写说明：",
    "configFormat": "配置格式：",
    "commentOptional": "可选",
    "commentResponseIsJson": "response 是 API 返回的 JSON 数据",
    "extractorFormat": "extractor 返回格式（所有字段均为可选）：",
    "tips": "💡 提示：",
    "testing": "测试中...",
    "testScript": "测试脚本",
    "format": "格式化",
    "saveConfig": "保存配置",
    "scriptEmpty": "脚本配置不能为空",
    "mustHaveReturn": "脚本必须包含 return 语句",
    "testSuccess": "测试成功！",
    "testFailed": "测试失败",
    "formatSuccess": "格式化成功",
    "formatFailed": "格式化失败",
    "variablesHint": "支持变量: {{apiKey}}, {{baseUrl}} | extractor 函数接收 API 响应的 JSON 对象",
    "fieldIsValid": "• isValid: 布尔值，套餐是否有效",
    "fieldInvalidMessage": "• invalidMessage: 字符串，失效原因说明（当 isValid 为 false 时显示）",
    "fieldRemaining": "• remaining: 数字，剩余额度",
    "fieldUnit": "• unit: 字符串，单位（如 \"USD\"）",
    "fieldPlanName": "• planName: 字符串，套餐名称",
    "fieldTotal": "• total: 数字，总额度",
    "fieldUsed": "• used: 数字，已用额度",
    "fieldExtra": "• extra: 字符串，扩展字段，可自由补充需要展示的文本",
    "tip1": "• 变量 {{apiKey}} 和 {{baseUrl}} 会自动替换",
    "tip2": "• extractor 函数在沙箱环境中执行，支持 ES2020+ 语法",
    "tip3": "• 整个配置必须用 () 包裹，形成对象字面量表达式"
  },
  "errors": {
    "usage_query_failed": "用量查询失败"
  },

  "presetSelector": {
    "title": "选择配置类型",
    "custom": "自定义",
    "customDescription": "手动配置供应商，需要填写完整的配置信息",
    "officialDescription": "官方登录，不需要填写 API Key",
    "presetDescription": "使用预设配置，只需填写 API Key"
  },
  "mcp": {
    "title": "MCP 管理",
    "claudeTitle": "Claude Code MCP 管理",
    "codexTitle": "Codex MCP 管理",
    "geminiTitle": "Gemini MCP 管理",
    "unifiedPanel": {
      "title": "MCP 服务器管理",
      "addServer": "添加服务器",
      "editServer": "编辑服务器",
      "deleteServer": "删除服务器",
      "deleteConfirm": "确定要删除服务器 \"{{id}}\" 吗？此操作无法撤销。",
      "noServers": "暂无服务器",
      "enabledApps": "启用的应用",
      "apps": {
        "claude": "Claude",
        "codex": "Codex",
        "gemini": "Gemini"
      }
    },
    "userLevelPath": "用户级 MCP 配置路径",
    "serverList": "服务器列表",
    "loading": "加载中...",
    "empty": "暂无 MCP 服务器",
    "emptyDescription": "点击右上角按钮添加第一个 MCP 服务器",
    "add": "添加 MCP",
    "addServer": "新增 MCP",
    "editServer": "编辑 MCP",
    "addClaudeServer": "新增 Claude Code MCP",
    "editClaudeServer": "编辑 Claude Code MCP",
    "addCodexServer": "新增 Codex MCP",
    "editCodexServer": "编辑 Codex MCP",
    "configPath": "配置路径",
    "serverCount": "已配置 {{count}} 个 MCP 服务器",
    "enabledCount": "已启用 {{count}} 个",
    "template": {
      "fetch": "快速模板：mcp-fetch"
    },
    "form": {
      "title": "MCP 标题（唯一）",
      "titlePlaceholder": "my-mcp-server",
      "name": "显示名称",
      "namePlaceholder": "例如 @modelcontextprotocol/server-time",
      "enabledApps": "启用到应用",
      "noAppsWarning": "至少选择一个应用",
      "description": "描述",
      "descriptionPlaceholder": "可选的描述信息",
      "tags": "标签（逗号分隔）",
      "tagsPlaceholder": "stdio, time, utility",
      "homepage": "主页链接",
      "homepagePlaceholder": "https://example.com",
      "docs": "文档链接",
      "docsPlaceholder": "https://example.com/docs",
      "additionalInfo": "附加信息",
      "jsonConfig": "完整的 JSON 配置",
      "jsonConfigOrPrefix": "完整的 JSON 配置或者使用",
      "tomlConfigOrPrefix": "完整的 TOML 配置或者使用",
      "jsonPlaceholder": "{\n  \"type\": \"stdio\",\n  \"command\": \"uvx\",\n  \"args\": [\"mcp-server-fetch\"]\n}",
      "tomlConfig": "完整的 TOML 配置",
      "tomlPlaceholder": "type = \"stdio\"\ncommand = \"uvx\"\nargs = [\"mcp-server-fetch\"]",
      "useWizard": "配置向导",
      "syncOtherSide": "同步到 {{target}}",
      "syncOtherSideHint": "勾选后会把当前配置同时写入 {{target}}，若存在同名配置将被覆盖",
      "willOverwriteWarning": "将覆盖 {{target}} 中的同名配置"
    },
    "wizard": {
      "title": "MCP 配置向导",
      "hint": "快速配置 MCP 服务器，自动生成 JSON 配置",
      "type": "类型",
      "typeStdio": "stdio",
      "typeHttp": "http",
      "typeSse": "sse",
      "command": "命令",
      "commandPlaceholder": "npx 或 uvx",
      "args": "参数",
      "argsPlaceholder": "arg1\narg2",
      "env": "环境变量",
      "envPlaceholder": "KEY1=value1\nKEY2=value2",
      "url": "URL",
      "urlPlaceholder": "https://api.example.com/mcp",
      "urlRequired": "请输入 URL",
      "headers": "请求头（可选）",
      "headersPlaceholder": "Authorization: Bearer your_token_here\nContent-Type: application/json",
      "preview": "配置预览",
      "apply": "应用配置"
    },
    "id": "标识 (唯一)",
    "type": "类型",
    "command": "命令",
    "validateCommand": "校验命令",
    "args": "参数",
    "argsPlaceholder": "例如：mcp-server-fetch --help",
    "env": "环境变量 (一行一个，KEY=VALUE)",
    "envPlaceholder": "FOO=bar\nHELLO=world",
    "reset": "重置",
    "notice": {
      "restartClaude": "已写入配置，重启 Claude 生效"
    },
    "msg": {
      "saved": "已保存",
      "deleted": "已删除",
      "enabled": "已启用",
      "disabled": "已禁用",
      "templateAdded": "已添加模板"
    },
    "error": {
      "idRequired": "请填写标识",
      "idExists": "该标识已存在，请更换",
      "jsonInvalid": "JSON 格式错误，请检查",
      "tomlInvalid": "TOML 格式错误，请检查",
      "commandRequired": "请填写命令",
      "singleServerObjectRequired": "此处只需单个服务器对象，请不要粘贴包含 mcpServers 的整份配置",
      "saveFailed": "保存失败",
      "deleteFailed": "删除失败"
    },
    "validation": {
      "ok": "命令可用",
      "fail": "命令不可用"
    },
    "confirm": {
      "deleteTitle": "删除 MCP 服务器",
      "deleteMessage": "确定要删除 MCP 服务器 \"{{id}}\" 吗？此操作无法撤销。"
    },
    "presets": {
      "title": "选择 MCP 类型",
      "enable": "启用",
      "enabled": "已启用",
      "installed": "已安装",
      "docs": "文档",
      "requiresEnv": "需要环境变量",
      "fetch": {
        "name": "mcp-server-fetch",
        "description": "通用 HTTP 请求工具，支持 GET/POST 等 HTTP 方法，适合快速请求接口/抓取网页数据"
      },
      "time": {
        "name": "@modelcontextprotocol/server-time",
        "description": "时间查询工具，提供当前时间、时区转换、日期计算等功能"
      },
      "memory": {
        "name": "@modelcontextprotocol/server-memory",
        "description": "知识图谱记忆系统，支持存储实体、关系和观察，让 AI 记住对话中的重要信息"
      },
      "sequential-thinking": {
        "name": "@modelcontextprotocol/server-sequential-thinking",
        "description": "顺序思考工具，帮助 AI 将复杂问题分解为多个步骤，逐步深入思考"
      },
      "context7": {
        "name": "@upstash/context7-mcp",
        "description": "Context7 文档搜索工具，提供最新的库文档和代码示例，配置 key 会有更高限额"
      }
    }
  },
  "prompts": {
    "manage": "提示词",
    "title": "{{appName}} 提示词管理",
    "claudeTitle": "Claude 提示词管理",
    "codexTitle": "Codex 提示词管理",
    "add": "添加提示词",
    "edit": "编辑提示词",
    "addTitle": "添加 {{appName}} 提示词",
    "editTitle": "编辑 {{appName}} 提示词",
    "import": "导入现有",
    "count": "共 {{count}} 个提示词",
    "enabled": "已启用",
    "enable": "启用",
    "enabledName": "已启用: {{name}}",
    "noneEnabled": "未启用任何提示词",
    "currentFile": "当前 {{filename}} 内容",
    "empty": "暂无提示词",
    "emptyDescription": "点击右上角按钮添加或导入提示词",
    "loading": "加载中...",
    "name": "名称",
    "namePlaceholder": "例如：项目默认提示词",
    "description": "描述",
    "descriptionPlaceholder": "可选的描述信息",
    "content": "内容",
    "contentPlaceholder": "# {{filename}}\n\n在此输入提示词内容...",
    "loadFailed": "加载提示词失败",
    "saveSuccess": "保存成功",
    "saveFailed": "保存失败",
    "deleteSuccess": "删除成功",
    "deleteFailed": "删除失败",
    "enableSuccess": "启用成功",
    "enableFailed": "启用失败",
    "disableSuccess": "禁用成功",
    "disableFailed": "禁用失败",
    "importSuccess": "导入成功",
    "importFailed": "导入失败",
    "confirm": {
      "deleteTitle": "确认删除",
      "deleteMessage": "确定要删除提示词 \"{{name}}\" 吗？"
    }
  },
<<<<<<< HEAD
  "env": {
    "warning": {
      "title": "检测到系统环境变量冲突",
      "description": "发现 {{count}} 个环境变量可能会覆盖您的配置"
    },
    "actions": {
      "expand": "查看详情",
      "collapse": "收起",
      "selectAll": "全选",
      "clearSelection": "取消选择",
      "deleteSelected": "删除选中 ({{count}})",
      "deleting": "删除中..."
    },
    "field": {
      "value": "值",
      "source": "来源"
    },
    "source": {
      "userRegistry": "用户环境变量 (注册表)",
      "systemRegistry": "系统环境变量 (注册表)",
      "systemEnv": "系统环境变量"
    },
    "delete": {
      "success": "环境变量已成功删除",
      "error": "删除环境变量失败"
    },
    "backup": {
      "location": "备份位置: {{path}}"
    },
    "confirm": {
      "title": "确认删除环境变量",
      "message": "确定要删除 {{count}} 个环境变量吗？",
      "backupNotice": "删除前将自动备份,您可以稍后恢复。删除后需要重启应用或终端才能生效。",
      "confirm": "确认删除"
    },
    "error": {
      "noSelection": "请选择要删除的环境变量"
=======
  "skills": {
    "manage": "Skills",
    "title": "Claude Skills 管理",
    "description": "从流行的仓库发现并安装 Claude 技能，扩展 Claude Code/Codex 的能力",
    "refresh": "刷新",
    "refreshing": "刷新中...",
    "repoManager": "仓库管理",
    "count": "共 {{count}} 个技能",
    "empty": "暂无可用技能",
    "emptyDescription": "添加技能仓库以发现可用的技能",
    "addRepo": "添加技能仓库",
    "loading": "加载中...",
    "installed": "已安装",
    "install": "安装",
    "installing": "安装中...",
    "uninstall": "卸载",
    "uninstalling": "卸载中...",
    "view": "查看",
    "noDescription": "暂无描述",
    "loadFailed": "加载失败",
    "installSuccess": "技能 {{name}} 已安装",
    "installFailed": "安装失败",
    "uninstallSuccess": "技能 {{name}} 已卸载",
    "uninstallFailed": "卸载失败",
    "repo": {
      "title": "管理技能仓库",
      "description": "添加或删除 GitHub 技能仓库源",
      "url": "仓库 URL",
      "urlPlaceholder": "owner/name 或 https://github.com/owner/name",
      "branch": "分支",
      "branchPlaceholder": "main",
      "path": "技能路径",
      "pathPlaceholder": "skills (可选，留空扫描根目录)",
      "add": "添加仓库",
      "list": "已添加的仓库",
      "empty": "暂无仓库",
      "invalidUrl": "无效的仓库 URL 格式",
      "addSuccess": "仓库 {{owner}}/{{name}} 已添加，识别到 {{count}} 个技能",
      "addFailed": "添加失败",
      "removeSuccess": "仓库 {{owner}}/{{name}} 已删除",
      "removeFailed": "删除失败",
      "skillCount": "识别到 {{count}} 个技能"
>>>>>>> ec303544
    }
  }
}<|MERGE_RESOLUTION|>--- conflicted
+++ resolved
@@ -608,7 +608,6 @@
       "deleteMessage": "确定要删除提示词 \"{{name}}\" 吗？"
     }
   },
-<<<<<<< HEAD
   "env": {
     "warning": {
       "title": "检测到系统环境变量冲突",
@@ -646,7 +645,6 @@
     },
     "error": {
       "noSelection": "请选择要删除的环境变量"
-=======
   "skills": {
     "manage": "Skills",
     "title": "Claude Skills 管理",
@@ -689,7 +687,6 @@
       "removeSuccess": "仓库 {{owner}}/{{name}} 已删除",
       "removeFailed": "删除失败",
       "skillCount": "识别到 {{count}} 个技能"
->>>>>>> ec303544
     }
   }
 }