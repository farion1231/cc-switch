{
  "app": {
    "title": "CC Switch",
    "description": "Claude Code & Codex 供应商切换工具"
  },
  "common": {
    "add": "添加",
    "edit": "编辑",
    "delete": "删除",
    "save": "保存",
    "saving": "保存中...",
    "cancel": "取消",
    "confirm": "确定",
    "close": "关闭",
    "done": "完成",
    "settings": "设置",
    "about": "关于",
    "version": "版本",
    "loading": "加载中...",
    "success": "成功",
    "error": "错误",
    "unknown": "未知",
    "enterValidValue": "请输入有效的内容",
    "clear": "清除",
    "toggleTheme": "切换主题",
    "format": "格式化",
    "formatSuccess": "格式化成功",
    "formatError": "格式化失败：{{error}}",
    "copy": "复制",
    "view": "查看"
  },
  "apiKeyInput": {
    "placeholder": "请输入API Key",
    "show": "显示API Key",
    "hide": "隐藏API Key"
  },
  "jsonEditor": {
    "mustBeObject": "配置必须是JSON对象，不能是数组或其他类型",
    "invalidJson": "JSON格式错误"
  },
  "claudeConfig": {
    "configLabel": "Claude Code 配置 (JSON) *",
    "writeCommonConfig": "写入通用配置",
    "editCommonConfig": "编辑通用配置",
    "editCommonConfigTitle": "编辑通用配置片段",
    "commonConfigHint": "该片段会在勾选\"写入通用配置\"时合并到 settings.json 中",
    "fullSettingsHint": "完整的 Claude Code settings.json 配置内容"
  },
  "header": {
    "viewOnGithub": "在 GitHub 上查看",
    "toggleDarkMode": "切换到暗色模式",
    "toggleLightMode": "切换到亮色模式",
    "addProvider": "添加供应商",
    "switchToChinese": "切换到中文",
    "switchToEnglish": "切换到英文",
    "enterEditMode": "进入编辑模式",
    "exitEditMode": "退出编辑模式"
  },
  "provider": {
    "noProviders": "还没有添加任何供应商",
    "noProvidersDescription": "点击右上角的\"添加供应商\"按钮开始配置您的第一个API供应商",
    "currentlyUsing": "当前使用",
    "enable": "启用",
    "inUse": "使用中",
    "editProvider": "编辑供应商",
    "editProviderHint": "更新配置后将立即应用到当前供应商。",
    "deleteProvider": "删除供应商",
    "addNewProvider": "添加新供应商",
    "addClaudeProvider": "添加 Claude Code 供应商",
    "addCodexProvider": "添加 Codex 供应商",
    "addGeminiProvider": "添加 Gemini 供应商",
    "addProviderHint": "填写信息后即可在列表中快速切换供应商。",
    "editClaudeProvider": "编辑 Claude Code 供应商",
    "editCodexProvider": "编辑 Codex 供应商",
    "configError": "配置错误",
    "notConfigured": "未配置官网地址",
    "applyToClaudePlugin": "应用到 Claude 插件",
    "removeFromClaudePlugin": "从 Claude 插件移除",
    "dragToReorder": "拖拽以重新排序",
    "dragHandle": "拖拽排序",
    "duplicate": "复制",
    "sortUpdateFailed": "排序更新失败",
    "configureUsage": "配置用量查询",
    "name": "供应商名称",
    "namePlaceholder": "例如：Claude 官方",
    "websiteUrl": "官网链接",
    "notes": "备注",
    "notesPlaceholder": "例如：公司专用账号",
    "configJson": "配置 JSON",
    "writeCommonConfig": "写入通用配置",
    "editCommonConfigButton": "编辑通用配置",
    "configJsonHint": "请填写完整的 Claude Code 配置",
    "editCommonConfigTitle": "编辑通用配置片段",
    "editCommonConfigHint": "通用配置片段将合并到所有启用它的供应商配置中",
    "addProvider": "添加供应商",
    "sortUpdated": "排序已更新",
    "usageSaved": "用量查询配置已保存",
    "usageSaveFailed": "用量查询配置保存失败",
    "geminiConfig": "Gemini 配置",
    "geminiConfigHint": "使用 .env 格式配置 Gemini",
    "form": {
      "gemini": {
        "model": "模型",
        "oauthTitle": "OAuth 认证模式",
        "oauthHint": "Google 官方使用 OAuth 个人认证，无需填写 API Key。首次使用时会自动打开浏览器进行登录。",
        "apiKeyPlaceholder": "请输入 Gemini API Key"
      }
    }
  },
  "notifications": {
    "providerAdded": "供应商已添加",
    "providerSaved": "供应商配置已保存",
    "providerDeleted": "供应商删除成功",
    "switchSuccess": "切换成功！请重启 {{appName}} 终端以生效",
    "switchFailedTitle": "切换失败",
    "switchFailed": "切换失败：{{error}}",
    "autoImported": "已从现有配置创建默认供应商",
    "addFailed": "添加供应商失败：{{error}}",
    "saveFailed": "保存失败：{{error}}",
    "saveFailedGeneric": "保存失败，请重试",
    "appliedToClaudePlugin": "已应用到 Claude 插件",
    "removedFromClaudePlugin": "已从 Claude 插件移除",
    "syncClaudePluginFailed": "同步 Claude 插件失败",
    "updateSuccess": "供应商更新成功",
    "updateFailed": "更新供应商失败：{{error}}",
    "deleteSuccess": "供应商已删除",
    "deleteFailed": "删除供应商失败：{{error}}",
    "settingsSaved": "设置已保存",
    "settingsSaveFailed": "保存设置失败：{{error}}"
  },
  "confirm": {
    "deleteProvider": "删除供应商",
    "deleteProviderMessage": "确定要删除供应商 \"{{name}}\" 吗？此操作无法撤销。"
  },
  "settings": {
    "title": "设置",
    "general": "通用",
    "tabGeneral": "通用",
    "tabAdvanced": "高级",
    "language": "界面语言",
    "languageHint": "切换后立即预览界面语言，保存后永久生效。",
    "theme": "外观主题",
    "themeHint": "选择应用的外观主题，立即生效。",
    "themeLight": "浅色",
    "themeDark": "深色",
    "themeSystem": "跟随系统",
    "importExport": "导入导出配置",
    "importExportHint": "导入导出 CC Switch 配置，便于备份或迁移。",
    "exportConfig": "导出配置到文件",
    "selectConfigFile": "选择配置文件",
    "noFileSelected": "尚未选择配置文件。",
    "import": "导入",
    "importing": "导入中...",
    "importSuccess": "导入成功！",
    "importFailed": "导入失败",
    "syncLiveFailed": "已导入，但同步到当前供应商失败，请手动重新选择一次供应商。",
    "importPartialSuccess": "配置已导入，但同步到当前供应商失败。",
    "importPartialHint": "请手动重新选择一次供应商以刷新对应配置。",
    "configExported": "配置已导出到：",
    "exportFailed": "导出失败",
    "selectFileFailed": "选择文件失败",
    "configCorrupted": "配置文件可能已损坏或格式不正确",
    "backupId": "备份ID",
    "autoReload": "数据将在2秒后自动刷新...",
    "languageOptionChinese": "中文",
    "languageOptionEnglish": "English",
    "windowBehavior": "窗口行为",
    "windowBehaviorHint": "配置窗口最小化与 Claude 插件联动策略。",
    "minimizeToTray": "关闭时最小化到托盘",
    "minimizeToTrayDescription": "勾选后点击关闭按钮会隐藏到系统托盘，取消则直接退出应用。",
    "enableClaudePluginIntegration": "应用到 Claude Code 插件",
    "enableClaudePluginIntegrationDescription": "开启后 Vscode Claude Code 插件的供应商将随本软件切换",
    "configDirectoryOverride": "配置目录覆盖（高级）",
    "configDirectoryDescription": "在 WSL 等环境使用 Claude Code 或 Codex 的时候，可手动指定为 WSL 里的配置目录，供应商数据与主环境保持一致。",
    "appConfigDir": "CC Switch 配置目录",
    "appConfigDirDescription": "自定义 CC Switch 的配置存储位置（指定到云同步文件夹即可云同步配置）",
    "browsePlaceholderApp": "例如：C:\\Users\\Administrator\\.cc-switch",
    "claudeConfigDir": "Claude Code 配置目录",
    "claudeConfigDirDescription": "覆盖 Claude 配置目录 (settings.json)，同时会在同级存放 Claude MCP 的 claude.json。",
    "codexConfigDir": "Codex 配置目录",
    "codexConfigDirDescription": "覆盖 Codex 配置目录。",
    "browsePlaceholderClaude": "例如：/home/<你的用户名>/.claude",
    "browsePlaceholderCodex": "例如：/home/<你的用户名>/.codex",
    "browseDirectory": "浏览目录",
    "resetDefault": "恢复默认目录（需保存后生效）",
    "checkForUpdates": "检查更新",
    "updateTo": "更新到 v{{version}}",
    "updating": "更新中...",
    "checking": "检查中...",
    "upToDate": "已是最新",
    "aboutHint": "查看版本信息与更新状态。",
    "portableMode": "当前为便携版，更新需手动下载。",
    "updateAvailable": "检测到新版本：{{version}}",
    "updateFailed": "更新安装失败，已尝试打开下载页面。",
    "checkUpdateFailed": "检查更新失败，请稍后重试。",
    "openReleaseNotesFailed": "打开更新日志失败",
    "releaseNotes": "更新日志",
    "viewReleaseNotes": "查看该版本更新日志",
    "viewCurrentReleaseNotes": "查看当前版本更新日志",
    "importFailedError": "导入配置失败：{{message}}",
    "exportFailedError": "导出配置失败:",
    "restartRequired": "需要重启应用",
    "restartRequiredMessage": "修改 CC Switch 配置目录后需要重启应用才能生效，是否立即重启？",
    "restartNow": "立即重启",
    "restartLater": "稍后重启",
    "restartFailed": "应用重启失败，请手动关闭后重新打开。",
    "devModeRestartHint": "开发模式下不支持自动重启，请手动重新启动应用。",
    "saving": "正在保存..."
  },
  "apps": {
    "claude": "Claude Code",
    "codex": "Codex",
    "gemini": "Gemini"
  },
  "console": {
    "providerSwitchReceived": "收到供应商切换事件:",
    "setupListenerFailed": "设置供应商切换监听器失败:",
    "updateProviderFailed": "更新供应商失败:",
    "autoImportFailed": "自动导入默认配置失败:",
    "openLinkFailed": "打开链接失败:",
    "getVersionFailed": "获取版本信息失败:",
    "loadSettingsFailed": "加载设置失败:",
    "getConfigPathFailed": "获取配置路径失败:",
    "getConfigDirFailed": "获取配置目录失败:",
    "detectPortableFailed": "检测便携模式失败:",
    "saveSettingsFailed": "保存设置失败:",
    "updateFailed": "更新失败:",
    "checkUpdateFailed": "检查更新失败:",
    "openConfigFolderFailed": "打开配置文件夹失败:",
    "selectConfigDirFailed": "选择配置目录失败:",
    "getDefaultConfigDirFailed": "获取默认配置目录失败:",
    "openReleaseNotesFailed": "打开更新日志失败:"
  },
  "providerForm": {
    "supplierName": "供应商名称",
    "supplierNameRequired": "供应商名称 *",
    "supplierNamePlaceholder": "例如：Anthropic 官方",
    "websiteUrl": "官网地址",
    "websiteUrlPlaceholder": "https://example.com（可选）",
    "apiEndpoint": "请求地址",
    "apiEndpointPlaceholder": "https://your-api-endpoint.com",
    "codexApiEndpointPlaceholder": "https://your-api-endpoint.com/v1",
    "manageAndTest": "管理与测速",
    "configContent": "配置内容",
    "officialNoApiKey": "官方登录无需填写 API Key，直接保存即可",
    "codexOfficialNoApiKey": "官方无需填写 API Key，直接保存即可",
    "codexApiKeyAutoFill": "只需要填这里，下方 auth.json 会自动填充",
    "apiKeyAutoFill": "只需要填这里，下方配置会自动填充",
    "cnOfficialApiKeyHint": "💡 只需填写 API Key，请求地址已预设",
    "aggregatorApiKeyHint": "💡 只需填写 API Key，请求地址已预设",
    "thirdPartyApiKeyHint": "💡 只需填写 API Key，请求地址已预设",
    "customApiKeyHint": "💡 自定义配置需手动填写所有必要字段",
    "officialHint": "💡 官方供应商使用浏览器登录，无需配置 API Key",
    "getApiKey": "获取 API Key",
    "partnerPromotion": {
      "zhipu": "智谱 GLM 是 CC Switch 的官方合作伙伴，使用此链接充值可以获得9折优惠",
      "packycode": "PackyCode 是 CC Switch 的官方合作伙伴，使用此链接注册并在充值时填写 \"cc-switch\" 优惠码，可以享受9折优惠"
    },
    "parameterConfig": "参数配置 - {{name}} *",
    "mainModel": "主模型 (可选)",
    "mainModelPlaceholder": "例如: GLM-4.6",
    "fastModel": "快速模型 (可选)",
    "fastModelPlaceholder": "例如: GLM-4.5-Air",
    "modelHint": "💡 留空将使用供应商的默认模型",
    "apiHint": "💡 填写兼容 Claude API 的服务端点地址",
    "codexApiHint": "💡 填写兼容 OpenAI Response 格式的服务端点地址",
    "fillSupplierName": "请填写供应商名称",
    "fillConfigContent": "请填写配置内容",
    "fillParameter": "请填写 {{label}}",
    "fillTemplateValue": "请填写 {{label}}",
    "configJsonError": "配置JSON格式错误，请检查语法",
    "authJsonRequired": "auth.json 必须是 JSON 对象",
    "authJsonError": "auth.json 格式错误，请检查JSON语法",
    "fillAuthJson": "请填写 auth.json 配置",
    "fillApiKey": "请填写 OPENAI_API_KEY",
    "visitWebsite": "访问 {{url}}",
    "anthropicModel": "主模型",
    "anthropicSmallFastModel": "快速模型",
    "anthropicDefaultHaikuModel": "Haiku 默认模型",
    "anthropicDefaultSonnetModel": "Sonnet 默认模型",
    "anthropicDefaultOpusModel": "Opus 默认模型",
    "modelPlaceholder": "",
    "smallModelPlaceholder": "",
    "haikuModelPlaceholder": "",
    "modelHelper": "可选：指定默认使用的 Claude 模型，留空则使用系统默认。",
    "categoryOfficial": "官方",
    "categoryCnOfficial": "开源官方",
    "categoryAggregation": "聚合服务",
    "categoryThirdParty": "第三方"
  },
  "endpointTest": {
    "title": "请求地址管理",
    "endpoints": "个端点",
    "autoSelect": "自动选择",
    "testSpeed": "测速",
    "testing": "测速中",
    "addEndpointPlaceholder": "https://api.example.com",
    "done": "完成",
    "noEndpoints": "暂无端点",
    "failed": "失败",
    "enterValidUrl": "请输入有效的 URL",
    "invalidUrlFormat": "URL 格式不正确",
    "onlyHttps": "仅支持 HTTP/HTTPS",
    "urlExists": "该地址已存在",
    "saveFailed": "保存失败，请重试",
    "loadEndpointsFailed": "加载自定义端点失败:",
    "addEndpointFailed": "添加自定义端点失败:",
    "removeEndpointFailed": "删除自定义端点失败:",
    "removeFailed": "删除失败: {{error}}",
    "updateLastUsedFailed": "更新端点使用时间失败",
    "pleaseAddEndpoint": "请先添加端点",
    "testUnavailable": "测速功能不可用",
    "noResult": "未返回结果",
    "testFailed": "测速失败: {{error}}"
  },
  "codexConfig": {
    "authJson": "auth.json (JSON) *",
    "authJsonPlaceholder": "{\n  \"OPENAI_API_KEY\": \"sk-your-api-key-here\"\n}",
    "authJsonHint": "Codex auth.json 配置内容",
    "configToml": "config.toml (TOML)",
    "configTomlHint": "Codex config.toml 配置内容",
    "writeCommonConfig": "写入通用配置",
    "editCommonConfig": "编辑通用配置",
    "editCommonConfigTitle": "编辑 Codex 通用配置片段",
    "commonConfigHint": "该片段会在勾选'写入通用配置'时追加到 config.toml 末尾",
    "apiUrlLabel": "API 请求地址"
  },
  "geminiConfig": {
    "envFile": "环境变量 (.env)",
    "envFileHint": "使用 .env 格式配置 Gemini 环境变量",
    "configJson": "配置文件 (config.json)",
    "configJsonHint": "使用 JSON 格式配置 Gemini 扩展参数（可选）",
    "writeCommonConfig": "写入通用配置",
    "editCommonConfig": "编辑通用配置",
    "editCommonConfigTitle": "编辑 Gemini 通用配置片段",
    "commonConfigHint": "通用配置片段将合并到所有启用它的 Gemini 供应商配置中"
  },
  "providerPreset": {
    "label": "预设供应商",
    "custom": "自定义配置",
    "other": "其他",
    "hint": "选择预设后可继续调整下方字段。"
  },
  "usage": {
    "queryFailed": "查询失败",
    "refreshUsage": "刷新用量",
    "planUsage": "套餐用量",
    "invalid": "已失效",
    "total": "总：",
    "used": "已使用：",
    "remaining": "剩余：",
    "justNow": "刚刚",
    "minutesAgo": "{{count}} 分钟前",
    "hoursAgo": "{{count}} 小时前",
    "daysAgo": "{{count}} 天前"
  },
  "usageScript": {
    "title": "配置用量查询",
    "enableUsageQuery": "启用用量查询",
    "presetTemplate": "预设模板",
    "templateCustom": "自定义",
    "templateGeneral": "通用模板",
    "templateNewAPI": "NewAPI",
    "credentialsConfig": "凭证配置",
    "accessToken": "访问令牌",
    "accessTokenPlaceholder": "在'安全设置'里生成",
    "userId": "用户 ID",
    "userIdPlaceholder": "例如：114514",
    "defaultPlan": "默认套餐",
    "queryFailedMessage": "查询失败",
    "queryScript": "查询脚本（JavaScript）",
    "timeoutSeconds": "超时时间（秒）",
    "timeoutHint": "范围: 2-30 秒",
    "timeoutMustBeInteger": "超时时间必须为整数，小数部分已忽略",
    "timeoutCannotBeNegative": "超时时间不能为负数",
    "autoQueryInterval": "自动查询间隔（分钟）",
    "autoQueryIntervalHint": "0 表示不自动查询，建议设置 5-60 分钟",
    "intervalMustBeInteger": "自动查询间隔必须为整数，小数部分已忽略",
    "intervalCannotBeNegative": "自动查询间隔不能为负数",
    "intervalAdjusted": "自动查询间隔已调整为 {{value}} 分钟",
    "scriptHelp": "脚本编写说明：",
    "configFormat": "配置格式：",
    "commentOptional": "可选",
    "commentResponseIsJson": "response 是 API 返回的 JSON 数据",
    "extractorFormat": "extractor 返回格式（所有字段均为可选）：",
    "tips": "💡 提示：",
    "testing": "测试中...",
    "testScript": "测试脚本",
    "format": "格式化",
    "saveConfig": "保存配置",
    "scriptEmpty": "脚本配置不能为空",
    "mustHaveReturn": "脚本必须包含 return 语句",
    "testSuccess": "测试成功！",
    "testFailed": "测试失败",
    "formatSuccess": "格式化成功",
    "formatFailed": "格式化失败",
    "variablesHint": "支持变量: {{apiKey}}, {{baseUrl}} | extractor 函数接收 API 响应的 JSON 对象",
    "fieldIsValid": "• isValid: 布尔值，套餐是否有效",
    "fieldInvalidMessage": "• invalidMessage: 字符串，失效原因说明（当 isValid 为 false 时显示）",
    "fieldRemaining": "• remaining: 数字，剩余额度",
    "fieldUnit": "• unit: 字符串，单位（如 \"USD\"）",
    "fieldPlanName": "• planName: 字符串，套餐名称",
    "fieldTotal": "• total: 数字，总额度",
    "fieldUsed": "• used: 数字，已用额度",
    "fieldExtra": "• extra: 字符串，扩展字段，可自由补充需要展示的文本",
    "tip1": "• 变量 {{apiKey}} 和 {{baseUrl}} 会自动替换",
    "tip2": "• extractor 函数在沙箱环境中执行，支持 ES2020+ 语法",
    "tip3": "• 整个配置必须用 () 包裹，形成对象字面量表达式"
  },
  "errors": {
    "usage_query_failed": "用量查询失败"
  },

  "presetSelector": {
    "title": "选择配置类型",
    "custom": "自定义",
    "customDescription": "手动配置供应商，需要填写完整的配置信息",
    "officialDescription": "官方登录，不需要填写 API Key",
    "presetDescription": "使用预设配置，只需填写 API Key"
  },
  "mcp": {
    "title": "MCP 管理",
    "claudeTitle": "Claude Code MCP 管理",
    "codexTitle": "Codex MCP 管理",
    "geminiTitle": "Gemini MCP 管理",
    "unifiedPanel": {
      "title": "MCP 服务器管理",
      "addServer": "添加服务器",
      "editServer": "编辑服务器",
      "deleteServer": "删除服务器",
      "deleteConfirm": "确定要删除服务器 \"{{id}}\" 吗？此操作无法撤销。",
      "noServers": "暂无服务器",
      "enabledApps": "启用的应用",
      "apps": {
        "claude": "Claude",
        "codex": "Codex",
        "gemini": "Gemini"
      }
    },
    "userLevelPath": "用户级 MCP 配置路径",
    "serverList": "服务器列表",
    "loading": "加载中...",
    "empty": "暂无 MCP 服务器",
    "emptyDescription": "点击右上角按钮添加第一个 MCP 服务器",
    "add": "添加 MCP",
    "addServer": "新增 MCP",
    "editServer": "编辑 MCP",
    "addClaudeServer": "新增 Claude Code MCP",
    "editClaudeServer": "编辑 Claude Code MCP",
    "addCodexServer": "新增 Codex MCP",
    "editCodexServer": "编辑 Codex MCP",
    "configPath": "配置路径",
    "serverCount": "已配置 {{count}} 个 MCP 服务器",
    "enabledCount": "已启用 {{count}} 个",
    "template": {
      "fetch": "快速模板：mcp-fetch"
    },
    "form": {
      "title": "MCP 标题（唯一）",
      "titlePlaceholder": "my-mcp-server",
      "name": "显示名称",
      "namePlaceholder": "例如 @modelcontextprotocol/server-time",
      "enabledApps": "启用到应用",
      "noAppsWarning": "至少选择一个应用",
      "description": "描述",
      "descriptionPlaceholder": "可选的描述信息",
      "tags": "标签（逗号分隔）",
      "tagsPlaceholder": "stdio, time, utility",
      "homepage": "主页链接",
      "homepagePlaceholder": "https://example.com",
      "docs": "文档链接",
      "docsPlaceholder": "https://example.com/docs",
      "additionalInfo": "附加信息",
      "jsonConfig": "完整的 JSON 配置",
      "jsonConfigOrPrefix": "完整的 JSON 配置或者使用",
      "tomlConfigOrPrefix": "完整的 TOML 配置或者使用",
      "jsonPlaceholder": "{\n  \"type\": \"stdio\",\n  \"command\": \"uvx\",\n  \"args\": [\"mcp-server-fetch\"]\n}",
      "tomlConfig": "完整的 TOML 配置",
      "tomlPlaceholder": "type = \"stdio\"\ncommand = \"uvx\"\nargs = [\"mcp-server-fetch\"]",
      "useWizard": "配置向导",
      "syncOtherSide": "同步到 {{target}}",
      "syncOtherSideHint": "勾选后会把当前配置同时写入 {{target}}，若存在同名配置将被覆盖",
      "willOverwriteWarning": "将覆盖 {{target}} 中的同名配置"
    },
    "wizard": {
      "title": "MCP 配置向导",
      "hint": "快速配置 MCP 服务器，自动生成 JSON 配置",
      "type": "类型",
      "typeStdio": "stdio",
      "typeHttp": "http",
      "typeSse": "sse",
      "command": "命令",
      "commandPlaceholder": "npx 或 uvx",
      "args": "参数",
      "argsPlaceholder": "arg1\narg2",
      "env": "环境变量",
      "envPlaceholder": "KEY1=value1\nKEY2=value2",
      "url": "URL",
      "urlPlaceholder": "https://api.example.com/mcp",
      "urlRequired": "请输入 URL",
      "headers": "请求头（可选）",
      "headersPlaceholder": "Authorization: Bearer your_token_here\nContent-Type: application/json",
      "preview": "配置预览",
      "apply": "应用配置"
    },
    "id": "标识 (唯一)",
    "type": "类型",
    "command": "命令",
    "validateCommand": "校验命令",
    "args": "参数",
    "argsPlaceholder": "例如：mcp-server-fetch --help",
    "env": "环境变量 (一行一个，KEY=VALUE)",
    "envPlaceholder": "FOO=bar\nHELLO=world",
    "reset": "重置",
    "notice": {
      "restartClaude": "已写入配置，重启 Claude 生效"
    },
    "msg": {
      "saved": "已保存",
      "deleted": "已删除",
      "enabled": "已启用",
      "disabled": "已禁用",
      "templateAdded": "已添加模板"
    },
    "error": {
      "idRequired": "请填写标识",
      "idExists": "该标识已存在，请更换",
      "jsonInvalid": "JSON 格式错误，请检查",
      "tomlInvalid": "TOML 格式错误，请检查",
      "commandRequired": "请填写命令",
      "singleServerObjectRequired": "此处只需单个服务器对象，请不要粘贴包含 mcpServers 的整份配置",
      "saveFailed": "保存失败",
      "deleteFailed": "删除失败"
    },
    "validation": {
      "ok": "命令可用",
      "fail": "命令不可用"
    },
    "confirm": {
      "deleteTitle": "删除 MCP 服务器",
      "deleteMessage": "确定要删除 MCP 服务器 \"{{id}}\" 吗？此操作无法撤销。"
    },
    "presets": {
      "title": "选择 MCP 类型",
      "enable": "启用",
      "enabled": "已启用",
      "installed": "已安装",
      "docs": "文档",
      "requiresEnv": "需要环境变量",
      "fetch": {
        "name": "mcp-server-fetch",
        "description": "通用 HTTP 请求工具，支持 GET/POST 等 HTTP 方法，适合快速请求接口/抓取网页数据"
      },
      "time": {
        "name": "@modelcontextprotocol/server-time",
        "description": "时间查询工具，提供当前时间、时区转换、日期计算等功能"
      },
      "memory": {
        "name": "@modelcontextprotocol/server-memory",
        "description": "知识图谱记忆系统，支持存储实体、关系和观察，让 AI 记住对话中的重要信息"
      },
      "sequential-thinking": {
        "name": "@modelcontextprotocol/server-sequential-thinking",
        "description": "顺序思考工具，帮助 AI 将复杂问题分解为多个步骤，逐步深入思考"
      },
      "context7": {
        "name": "@upstash/context7-mcp",
        "description": "Context7 文档搜索工具，提供最新的库文档和代码示例，配置 key 会有更高限额"
      }
    }
  },
  "prompts": {
    "manage": "提示词",
    "title": "{{appName}} 提示词管理",
    "claudeTitle": "Claude 提示词管理",
    "codexTitle": "Codex 提示词管理",
    "add": "添加提示词",
    "edit": "编辑提示词",
    "addTitle": "添加 {{appName}} 提示词",
    "editTitle": "编辑 {{appName}} 提示词",
    "import": "导入现有",
    "count": "共 {{count}} 个提示词",
    "enabled": "已启用",
    "enable": "启用",
    "enabledName": "已启用: {{name}}",
    "noneEnabled": "未启用任何提示词",
    "currentFile": "当前 {{filename}} 内容",
    "empty": "暂无提示词",
    "emptyDescription": "点击右上角按钮添加或导入提示词",
    "loading": "加载中...",
    "name": "名称",
    "namePlaceholder": "例如：项目默认提示词",
    "description": "描述",
    "descriptionPlaceholder": "可选的描述信息",
    "content": "内容",
    "contentPlaceholder": "# {{filename}}\n\n在此输入提示词内容...",
    "loadFailed": "加载提示词失败",
    "saveSuccess": "保存成功",
    "saveFailed": "保存失败",
    "deleteSuccess": "删除成功",
    "deleteFailed": "删除失败",
    "enableSuccess": "启用成功",
    "enableFailed": "启用失败",
    "disableSuccess": "禁用成功",
    "disableFailed": "禁用失败",
    "importSuccess": "导入成功",
    "importFailed": "导入失败",
    "confirm": {
      "deleteTitle": "确认删除",
      "deleteMessage": "确定要删除提示词 \"{{name}}\" 吗？"
    }
  },
<<<<<<< HEAD
  "env": {
    "warning": {
      "title": "检测到系统环境变量冲突",
      "description": "发现 {{count}} 个环境变量可能会覆盖您的配置"
    },
    "actions": {
      "expand": "查看详情",
      "collapse": "收起",
      "selectAll": "全选",
      "clearSelection": "取消选择",
      "deleteSelected": "删除选中 ({{count}})",
      "deleting": "删除中..."
    },
    "field": {
      "value": "值",
      "source": "来源"
    },
    "source": {
      "userRegistry": "用户环境变量 (注册表)",
      "systemRegistry": "系统环境变量 (注册表)",
      "systemEnv": "系统环境变量"
    },
    "delete": {
      "success": "环境变量已成功删除",
      "error": "删除环境变量失败"
    },
    "backup": {
      "location": "备份位置: {{path}}"
    },
    "confirm": {
      "title": "确认删除环境变量",
      "message": "确定要删除 {{count}} 个环境变量吗？",
      "backupNotice": "删除前将自动备份,您可以稍后恢复。删除后需要重启应用或终端才能生效。",
      "confirm": "确认删除"
    },
    "error": {
      "noSelection": "请选择要删除的环境变量"
  "skills": {
    "manage": "Skills",
    "title": "Claude Skills 管理",
    "description": "从流行的仓库发现并安装 Claude 技能，扩展 Claude Code/Codex 的能力",
    "refresh": "刷新",
    "refreshing": "刷新中...",
    "repoManager": "仓库管理",
    "count": "共 {{count}} 个技能",
    "empty": "暂无可用技能",
    "emptyDescription": "添加技能仓库以发现可用的技能",
    "addRepo": "添加技能仓库",
    "loading": "加载中...",
    "installed": "已安装",
    "install": "安装",
    "installing": "安装中...",
    "uninstall": "卸载",
    "uninstalling": "卸载中...",
    "view": "查看",
    "noDescription": "暂无描述",
    "loadFailed": "加载失败",
    "installSuccess": "技能 {{name}} 已安装",
    "installFailed": "安装失败",
    "uninstallSuccess": "技能 {{name}} 已卸载",
    "uninstallFailed": "卸载失败",
    "repo": {
      "title": "管理技能仓库",
      "description": "添加或删除 GitHub 技能仓库源",
      "url": "仓库 URL",
      "urlPlaceholder": "owner/name 或 https://github.com/owner/name",
      "branch": "分支",
      "branchPlaceholder": "main",
      "path": "技能路径",
      "pathPlaceholder": "skills (可选，留空扫描根目录)",
      "add": "添加仓库",
      "list": "已添加的仓库",
      "empty": "暂无仓库",
      "invalidUrl": "无效的仓库 URL 格式",
      "addSuccess": "仓库 {{owner}}/{{name}} 已添加，识别到 {{count}} 个技能",
      "addFailed": "添加失败",
      "removeSuccess": "仓库 {{owner}}/{{name}} 已删除",
      "removeFailed": "删除失败",
      "skillCount": "识别到 {{count}} 个技能"
    }
=======
  "deeplink": {
    "confirmImport": "确认导入供应商配置",
    "confirmImportDescription": "以下配置将导入到 CC Switch",
    "app": "应用类型",
    "providerName": "供应商名称",
    "homepage": "官网地址",
    "endpoint": "API 端点",
    "apiKey": "API 密钥",
    "model": "模型",
    "notes": "备注",
    "import": "导入",
    "importing": "导入中...",
    "warning": "请确认以上信息准确无误后再导入。导入后可在供应商列表中编辑或删除。",
    "parseError": "深链接解析失败",
    "importSuccess": "导入成功",
    "importSuccessDescription": "供应商 \"{{name}}\" 已成功导入",
    "importError": "导入失败"
>>>>>>> a7f1461a
  }
}<|MERGE_RESOLUTION|>--- conflicted
+++ resolved
@@ -410,7 +410,6 @@
   "errors": {
     "usage_query_failed": "用量查询失败"
   },
-
   "presetSelector": {
     "title": "选择配置类型",
     "custom": "自定义",
@@ -610,7 +609,6 @@
       "deleteMessage": "确定要删除提示词 \"{{name}}\" 吗？"
     }
   },
-<<<<<<< HEAD
   "env": {
     "warning": {
       "title": "检测到系统环境变量冲突",
@@ -648,6 +646,8 @@
     },
     "error": {
       "noSelection": "请选择要删除的环境变量"
+    }
+  },
   "skills": {
     "manage": "Skills",
     "title": "Claude Skills 管理",
@@ -691,7 +691,7 @@
       "removeFailed": "删除失败",
       "skillCount": "识别到 {{count}} 个技能"
     }
-=======
+  },
   "deeplink": {
     "confirmImport": "确认导入供应商配置",
     "confirmImportDescription": "以下配置将导入到 CC Switch",
@@ -709,6 +709,5 @@
     "importSuccess": "导入成功",
     "importSuccessDescription": "供应商 \"{{name}}\" 已成功导入",
     "importError": "导入失败"
->>>>>>> a7f1461a
   }
 }