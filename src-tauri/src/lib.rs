--- conflicted
+++ resolved
@@ -416,20 +416,14 @@
             commands::save_settings,
             commands::check_for_updates,
             commands::is_portable_mode,
-<<<<<<< HEAD
-            commands::get_vscode_settings_status,
-            commands::read_vscode_settings,
-            commands::write_vscode_settings,
+            commands::get_claude_plugin_status,
+            commands::read_claude_plugin_config,
+            commands::apply_claude_plugin_config,
+            commands::is_claude_plugin_applied,
             import_export::export_config_to_file,
             import_export::import_config_from_file,
             import_export::save_file_dialog,
             import_export::open_file_dialog,
-=======
-            commands::get_claude_plugin_status,
-            commands::read_claude_plugin_config,
-            commands::apply_claude_plugin_config,
-            commands::is_claude_plugin_applied,
->>>>>>> e0908701
             update_tray_menu,
         ]);
 
