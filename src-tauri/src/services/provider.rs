use regex::Regex;
use serde::Deserialize;
use serde_json::{json, Value};
use std::collections::HashMap;
use std::time::{SystemTime, UNIX_EPOCH};

use crate::app_config::{AppType, MultiAppConfig};
use crate::codex_config::{get_codex_auth_path, get_codex_config_path, write_codex_live_atomic};
use crate::config::{
    delete_file, get_claude_settings_path, get_provider_config_path, read_json_file,
    write_json_file, write_text_file,
};
use crate::error::AppError;
use crate::mcp;
use crate::provider::{Provider, ProviderMeta, UsageData, UsageResult};
use crate::settings::{self, CustomEndpoint};
use crate::store::AppState;
use crate::usage_script;

/// 供应商相关业务逻辑
pub struct ProviderService;

#[derive(Clone)]
enum LiveSnapshot {
    Claude {
        settings: Option<Value>,
    },
    Codex {
        auth: Option<Value>,
        config: Option<String>,
    },
    Gemini {
        env: Option<HashMap<String, String>>, // 新增
    },
}

#[derive(Clone)]
struct PostCommitAction {
    app_type: AppType,
    provider: Provider,
    backup: LiveSnapshot,
    sync_mcp: bool,
    refresh_snapshot: bool,
}

impl LiveSnapshot {
    fn restore(&self) -> Result<(), AppError> {
        match self {
            LiveSnapshot::Claude { settings } => {
                let path = get_claude_settings_path();
                if let Some(value) = settings {
                    write_json_file(&path, value)?;
                } else if path.exists() {
                    delete_file(&path)?;
                }
            }
            LiveSnapshot::Codex { auth, config } => {
                let auth_path = get_codex_auth_path();
                let config_path = get_codex_config_path();
                if let Some(value) = auth {
                    write_json_file(&auth_path, value)?;
                } else if auth_path.exists() {
                    delete_file(&auth_path)?;
                }

                if let Some(text) = config {
                    write_text_file(&config_path, text)?;
                } else if config_path.exists() {
                    delete_file(&config_path)?;
                }
            }
            LiveSnapshot::Gemini { env } => {
                // 新增
                use crate::gemini_config::{get_gemini_env_path, write_gemini_env_atomic};
                let path = get_gemini_env_path();
                if let Some(env_map) = env {
                    write_gemini_env_atomic(env_map)?;
                } else if path.exists() {
                    delete_file(&path)?;
                }
            }
        }
        Ok(())
    }
}

#[cfg(test)]
mod tests {
    use super::*;

    #[test]
    fn validate_provider_settings_rejects_missing_auth() {
        let provider = Provider::with_id(
            "codex".into(),
            "Codex".into(),
            json!({ "config": "base_url = \"https://example.com\"" }),
            None,
        );
        let err = ProviderService::validate_provider_settings(&AppType::Codex, &provider)
            .expect_err("missing auth should be rejected");
        assert!(
            err.to_string().contains("auth"),
            "expected auth error, got {err:?}"
        );
    }

    #[test]
    fn extract_credentials_returns_expected_values() {
        let provider = Provider::with_id(
            "claude".into(),
            "Claude".into(),
            json!({
                "env": {
                    "ANTHROPIC_AUTH_TOKEN": "token",
                    "ANTHROPIC_BASE_URL": "https://claude.example"
                }
            }),
            None,
        );
        let (api_key, base_url) =
            ProviderService::extract_credentials(&provider, &AppType::Claude).unwrap();
        assert_eq!(api_key, "token");
        assert_eq!(base_url, "https://claude.example");
    }
}

/// Gemini 认证类型枚举
///
/// 用于优化性能，避免重复检测供应商类型
#[derive(Debug, Clone, Copy, PartialEq, Eq)]
enum GeminiAuthType {
    /// PackyCode 供应商（使用 API Key）
    Packycode,
    /// Google 官方（使用 OAuth）
    GoogleOfficial,
    /// 通用 Gemini 供应商（使用 API Key）
    Generic,
}

impl ProviderService {
    // 认证类型常量
    const PACKYCODE_SECURITY_SELECTED_TYPE: &'static str = "gemini-api-key";
    const GOOGLE_OAUTH_SECURITY_SELECTED_TYPE: &'static str = "oauth-personal";

    // Partner Promotion Key 常量
    const PACKYCODE_PARTNER_KEY: &'static str = "packycode";
    const GOOGLE_OFFICIAL_PARTNER_KEY: &'static str = "google-official";

    // PackyCode 关键词常量
    const PACKYCODE_KEYWORDS: [&'static str; 3] = ["packycode", "packyapi", "packy"];

    /// 检测 Gemini 供应商的认证类型
    ///
    /// 一次性检测，避免在多个地方重复调用 `is_packycode_gemini` 和 `is_google_official_gemini`
    ///
    /// # 返回值
    ///
    /// - `GeminiAuthType::GoogleOfficial`: Google 官方，使用 OAuth
    /// - `GeminiAuthType::Packycode`: PackyCode 供应商，使用 API Key
    /// - `GeminiAuthType::Generic`: 其他通用供应商，使用 API Key
    fn detect_gemini_auth_type(provider: &Provider) -> GeminiAuthType {
        // 优先检查 partner_promotion_key（最可靠）
        if let Some(key) = provider
            .meta
            .as_ref()
            .and_then(|meta| meta.partner_promotion_key.as_deref())
        {
            if key.eq_ignore_ascii_case(Self::GOOGLE_OFFICIAL_PARTNER_KEY) {
                return GeminiAuthType::GoogleOfficial;
            }
            if key.eq_ignore_ascii_case(Self::PACKYCODE_PARTNER_KEY) {
                return GeminiAuthType::Packycode;
            }
        }

        // 检查 Google 官方（名称匹配）
        let name_lower = provider.name.to_ascii_lowercase();
        if name_lower == "google" || name_lower.starts_with("google ") {
            return GeminiAuthType::GoogleOfficial;
        }

        // 检查 PackyCode 关键词
        if Self::contains_packycode_keyword(&provider.name) {
            return GeminiAuthType::Packycode;
        }

        if let Some(site) = provider.website_url.as_deref() {
            if Self::contains_packycode_keyword(site) {
                return GeminiAuthType::Packycode;
            }
        }

        if let Some(base_url) = provider
            .settings_config
            .pointer("/env/GOOGLE_GEMINI_BASE_URL")
            .and_then(|v| v.as_str())
        {
            if Self::contains_packycode_keyword(base_url) {
                return GeminiAuthType::Packycode;
            }
        }

        GeminiAuthType::Generic
    }

    /// 检查字符串是否包含 PackyCode 相关关键词（不区分大小写）
    ///
    /// 关键词列表：["packycode", "packyapi", "packy"]
    fn contains_packycode_keyword(value: &str) -> bool {
        let lower = value.to_ascii_lowercase();
        Self::PACKYCODE_KEYWORDS
            .iter()
            .any(|keyword| lower.contains(keyword))
    }

    /// 检测供应商是否为 PackyCode Gemini（使用 API Key 认证）
    ///
    /// PackyCode 是官方合作伙伴，需要特殊的安全配置。
    ///
    /// # 检测规则（优先级从高到低）
    ///
    /// 1. **Partner Promotion Key**（最可靠）:
    ///    - `provider.meta.partner_promotion_key == "packycode"`
    ///
    /// 2. **供应商名称**:
    ///    - 名称包含 "packycode"、"packyapi" 或 "packy"（不区分大小写）
    ///
    /// 3. **网站 URL**:
    ///    - `provider.website_url` 包含关键词
    ///
    /// 4. **Base URL**:
    ///    - `settings_config.env.GOOGLE_GEMINI_BASE_URL` 包含关键词
    ///
    /// # 为什么需要多重检测
    ///
    /// - 用户可能手动创建供应商，没有 `partner_promotion_key`
    /// - 从预设复制后可能修改了 meta 字段
    /// - 确保所有 PackyCode 供应商都能正确设置安全标志
    fn is_packycode_gemini(provider: &Provider) -> bool {
        // 策略 1: 检查 partner_promotion_key（最可靠）
        if provider
            .meta
            .as_ref()
            .and_then(|meta| meta.partner_promotion_key.as_deref())
            .is_some_and(|key| key.eq_ignore_ascii_case(Self::PACKYCODE_PARTNER_KEY))
        {
            return true;
        }

        // 策略 2: 检查供应商名称
        if Self::contains_packycode_keyword(&provider.name) {
            return true;
        }

        // 策略 3: 检查网站 URL
        if let Some(site) = provider.website_url.as_deref() {
            if Self::contains_packycode_keyword(site) {
                return true;
            }
        }

        // 策略 4: 检查 Base URL
        if let Some(base_url) = provider
            .settings_config
            .pointer("/env/GOOGLE_GEMINI_BASE_URL")
            .and_then(|v| v.as_str())
        {
            if Self::contains_packycode_keyword(base_url) {
                return true;
            }
        }

        false
    }

    /// 检测供应商是否为 Google 官方 Gemini（使用 OAuth 认证）
    ///
    /// Google 官方 Gemini 使用 OAuth 个人认证，不需要 API Key。
    ///
    /// # 检测规则（优先级从高到低）
    ///
    /// 1. **Partner Promotion Key**（最可靠）:
    ///    - `provider.meta.partner_promotion_key == "google-official"`
    ///
    /// 2. **供应商名称**:
    ///    - 名称完全等于 "google"（不区分大小写）
    ///    - 或名称以 "google " 开头（例如 "Google Official"）
    ///
    /// # OAuth vs API Key
    ///
    /// - **OAuth 模式**: `security.auth.selectedType = "oauth-personal"`
    ///   - 用户需要通过浏览器登录 Google 账号
    ///   - 不需要在 `.env` 文件中配置 API Key
    ///
    /// - **API Key 模式**: `security.auth.selectedType = "gemini-api-key"`
    ///   - 用于第三方中转服务（如 PackyCode）
    ///   - 需要在 `.env` 文件中配置 `GEMINI_API_KEY`
    fn is_google_official_gemini(provider: &Provider) -> bool {
        // 策略 1: 检查 partner_promotion_key（最可靠）
        if provider
            .meta
            .as_ref()
            .and_then(|meta| meta.partner_promotion_key.as_deref())
            .is_some_and(|key| key.eq_ignore_ascii_case(Self::GOOGLE_OFFICIAL_PARTNER_KEY))
        {
            return true;
        }

        // 策略 2: 检查名称匹配（备用方案）
        let name_lower = provider.name.to_ascii_lowercase();
        name_lower == "google" || name_lower.starts_with("google ")
    }

    /// 确保 PackyCode Gemini 供应商的安全标志正确设置
    ///
    /// PackyCode 是官方合作伙伴，使用 API Key 认证模式。
    ///
    /// # 写入两处 settings.json 的原因
    ///
    /// 1. **`~/.cc-switch/settings.json`** (应用级配置):
    ///    - CC-Switch 应用的全局设置
    ///    - 确保应用知道当前使用的认证类型
    ///    - 用于 UI 显示和其他应用逻辑
    ///
    /// 2. **`~/.gemini/settings.json`** (Gemini 客户端配置):
    ///    - Gemini CLI 客户端读取的配置文件
    ///    - 直接影响 Gemini 客户端的认证行为
    ///    - 确保 Gemini 使用正确的认证方式连接 API
    ///
    /// # 设置的值
    ///
    /// ```json
    /// {
    ///   "security": {
    ///     "auth": {
    ///       "selectedType": "gemini-api-key"
    ///     }
    ///   }
    /// }
    /// ```
    ///
    /// # 错误处理
    ///
    /// 如果供应商不是 PackyCode，函数立即返回 `Ok(())`，不做任何操作。
    pub(crate) fn ensure_packycode_security_flag(provider: &Provider) -> Result<(), AppError> {
        if !Self::is_packycode_gemini(provider) {
            return Ok(());
        }

        // 写入应用级别的 settings.json (~/.cc-switch/settings.json)
        settings::ensure_security_auth_selected_type(Self::PACKYCODE_SECURITY_SELECTED_TYPE)?;

        // 写入 Gemini 目录的 settings.json (~/.gemini/settings.json)
        use crate::gemini_config::write_packycode_settings;
        write_packycode_settings()?;

        Ok(())
    }

    /// 确保 Google 官方 Gemini 供应商的安全标志正确设置（OAuth 模式）
    ///
    /// Google 官方 Gemini 使用 OAuth 个人认证，不需要 API Key。
    ///
    /// # 写入两处 settings.json 的原因
    ///
    /// 同 `ensure_packycode_security_flag`，需要同时配置应用级和客户端级设置。
    ///
    /// # 设置的值
    ///
    /// ```json
    /// {
    ///   "security": {
    ///     "auth": {
    ///       "selectedType": "oauth-personal"
    ///     }
    ///   }
    /// }
    /// ```
    ///
    /// # OAuth 认证流程
    ///
    /// 1. 用户切换到 Google 官方供应商
    /// 2. CC-Switch 设置 `selectedType = "oauth-personal"`
    /// 3. 用户首次使用 Gemini CLI 时，会自动打开浏览器进行 OAuth 登录
    /// 4. 登录成功后，凭证保存在 Gemini 的 credential store 中
    /// 5. 后续请求自动使用保存的凭证
    ///
    /// # 错误处理
    ///
    /// 如果供应商不是 Google 官方，函数立即返回 `Ok(())`，不做任何操作。
    pub(crate) fn ensure_google_oauth_security_flag(provider: &Provider) -> Result<(), AppError> {
        if !Self::is_google_official_gemini(provider) {
            return Ok(());
        }

        // 写入应用级别的 settings.json (~/.cc-switch/settings.json)
        settings::ensure_security_auth_selected_type(Self::GOOGLE_OAUTH_SECURITY_SELECTED_TYPE)?;

        // 写入 Gemini 目录的 settings.json (~/.gemini/settings.json)
        use crate::gemini_config::write_google_oauth_settings;
        write_google_oauth_settings()?;

        Ok(())
    }

    /// 归一化 Claude 模型键：读旧键(ANTHROPIC_SMALL_FAST_MODEL)，写新键(DEFAULT_*), 并删除旧键
    fn normalize_claude_models_in_value(settings: &mut Value) -> bool {
        let mut changed = false;
        let env = match settings.get_mut("env") {
            Some(v) if v.is_object() => v.as_object_mut().unwrap(),
            _ => return changed,
        };

        let model = env
            .get("ANTHROPIC_MODEL")
            .and_then(|v| v.as_str())
            .map(|s| s.to_string());
        let small_fast = env
            .get("ANTHROPIC_SMALL_FAST_MODEL")
            .and_then(|v| v.as_str())
            .map(|s| s.to_string());

        let current_haiku = env
            .get("ANTHROPIC_DEFAULT_HAIKU_MODEL")
            .and_then(|v| v.as_str())
            .map(|s| s.to_string());
        let current_sonnet = env
            .get("ANTHROPIC_DEFAULT_SONNET_MODEL")
            .and_then(|v| v.as_str())
            .map(|s| s.to_string());
        let current_opus = env
            .get("ANTHROPIC_DEFAULT_OPUS_MODEL")
            .and_then(|v| v.as_str())
            .map(|s| s.to_string());

        let target_haiku = current_haiku
            .or_else(|| small_fast.clone())
            .or_else(|| model.clone());
        let target_sonnet = current_sonnet
            .or_else(|| model.clone())
            .or_else(|| small_fast.clone());
        let target_opus = current_opus
            .or_else(|| model.clone())
            .or_else(|| small_fast.clone());

        if env.get("ANTHROPIC_DEFAULT_HAIKU_MODEL").is_none() {
            if let Some(v) = target_haiku {
                env.insert(
                    "ANTHROPIC_DEFAULT_HAIKU_MODEL".to_string(),
                    Value::String(v),
                );
                changed = true;
            }
        }
        if env.get("ANTHROPIC_DEFAULT_SONNET_MODEL").is_none() {
            if let Some(v) = target_sonnet {
                env.insert(
                    "ANTHROPIC_DEFAULT_SONNET_MODEL".to_string(),
                    Value::String(v),
                );
                changed = true;
            }
        }
        if env.get("ANTHROPIC_DEFAULT_OPUS_MODEL").is_none() {
            if let Some(v) = target_opus {
                env.insert("ANTHROPIC_DEFAULT_OPUS_MODEL".to_string(), Value::String(v));
                changed = true;
            }
        }

        if env.remove("ANTHROPIC_SMALL_FAST_MODEL").is_some() {
            changed = true;
        }

        changed
    }

    fn normalize_provider_if_claude(app_type: &AppType, provider: &mut Provider) {
        if matches!(app_type, AppType::Claude) {
            let mut v = provider.settings_config.clone();
            if Self::normalize_claude_models_in_value(&mut v) {
                provider.settings_config = v;
            }
        }
    }
    fn run_transaction<R, F>(state: &AppState, f: F) -> Result<R, AppError>
    where
        F: FnOnce(&mut MultiAppConfig) -> Result<(R, Option<PostCommitAction>), AppError>,
    {
        let mut guard = state.config.write().map_err(AppError::from)?;
        let original = guard.clone();
        let (result, action) = match f(&mut guard) {
            Ok(value) => value,
            Err(err) => {
                *guard = original;
                return Err(err);
            }
        };
        drop(guard);

        if let Err(save_err) = state.save() {
            if let Err(rollback_err) = Self::restore_config_only(state, original.clone()) {
                return Err(AppError::localized(
                    "config.save.rollback_failed",
                    format!("保存配置失败: {save_err}；回滚失败: {rollback_err}"),
                    format!("Failed to save config: {save_err}; rollback failed: {rollback_err}"),
                ));
            }
            return Err(save_err);
        }

        if let Some(action) = action {
            if let Err(err) = Self::apply_post_commit(state, &action) {
                if let Err(rollback_err) =
                    Self::rollback_after_failure(state, original.clone(), action.backup.clone())
                {
                    return Err(AppError::localized(
                        "post_commit.rollback_failed",
                        format!("后置操作失败: {err}；回滚失败: {rollback_err}"),
                        format!("Post-commit step failed: {err}; rollback failed: {rollback_err}"),
                    ));
                }
                return Err(err);
            }
        }

        Ok(result)
    }

    fn restore_config_only(state: &AppState, snapshot: MultiAppConfig) -> Result<(), AppError> {
        {
            let mut guard = state.config.write().map_err(AppError::from)?;
            *guard = snapshot;
        }
        state.save()
    }

    fn rollback_after_failure(
        state: &AppState,
        snapshot: MultiAppConfig,
        backup: LiveSnapshot,
    ) -> Result<(), AppError> {
        Self::restore_config_only(state, snapshot)?;
        backup.restore()
    }

    fn apply_post_commit(state: &AppState, action: &PostCommitAction) -> Result<(), AppError> {
        Self::write_live_snapshot(&action.app_type, &action.provider)?;
        if action.sync_mcp {
            let config_clone = {
                let guard = state.config.read().map_err(AppError::from)?;
                guard.clone()
            };
            mcp::sync_enabled_to_codex(&config_clone)?;
        }
        if action.refresh_snapshot {
            Self::refresh_provider_snapshot(state, &action.app_type, &action.provider.id)?;
        }
        Ok(())
    }

    fn refresh_provider_snapshot(
        state: &AppState,
        app_type: &AppType,
        provider_id: &str,
    ) -> Result<(), AppError> {
        match app_type {
            AppType::Claude => {
                let settings_path = get_claude_settings_path();
                if !settings_path.exists() {
                    return Err(AppError::localized(
                        "claude.live.missing",
                        "Claude 设置文件不存在，无法刷新快照",
                        "Claude settings file missing; cannot refresh snapshot",
                    ));
                }
                let mut live_after = read_json_file::<Value>(&settings_path)?;
                let _ = Self::normalize_claude_models_in_value(&mut live_after);
                {
                    let mut guard = state.config.write().map_err(AppError::from)?;
                    if let Some(manager) = guard.get_manager_mut(app_type) {
                        if let Some(target) = manager.providers.get_mut(provider_id) {
                            target.settings_config = live_after;
                        }
                    }
                }
                state.save()?;
            }
            AppType::Codex => {
                let auth_path = get_codex_auth_path();
                if !auth_path.exists() {
                    return Err(AppError::localized(
                        "codex.live.missing",
                        "Codex auth.json 不存在，无法刷新快照",
                        "Codex auth.json missing; cannot refresh snapshot",
                    ));
                }
                let auth: Value = read_json_file(&auth_path)?;
                let cfg_text = crate::codex_config::read_and_validate_codex_config_text()?;

                {
                    let mut guard = state.config.write().map_err(AppError::from)?;
                    if let Some(manager) = guard.get_manager_mut(app_type) {
                        if let Some(target) = manager.providers.get_mut(provider_id) {
                            let obj = target.settings_config.as_object_mut().ok_or_else(|| {
                                AppError::Config(format!(
                                    "供应商 {provider_id} 的 Codex 配置必须是 JSON 对象"
                                ))
                            })?;
                            obj.insert("auth".to_string(), auth.clone());
                            obj.insert("config".to_string(), Value::String(cfg_text.clone()));
                        }
                    }
                }
                state.save()?;
            }
            AppType::Gemini => {
                use crate::gemini_config::{env_to_json, get_gemini_env_path, read_gemini_env};

                let env_path = get_gemini_env_path();
                if !env_path.exists() {
                    return Err(AppError::localized(
                        "gemini.live.missing",
                        "Gemini .env 文件不存在，无法刷新快照",
                        "Gemini .env file missing; cannot refresh snapshot",
                    ));
                }
                let env_map = read_gemini_env()?;
                let live_after = env_to_json(&env_map);

                {
                    let mut guard = state.config.write().map_err(AppError::from)?;
                    if let Some(manager) = guard.get_manager_mut(app_type) {
                        if let Some(target) = manager.providers.get_mut(provider_id) {
                            target.settings_config = live_after;
                        }
                    }
                }
                state.save()?;
            }
        }
        Ok(())
    }

    fn capture_live_snapshot(app_type: &AppType) -> Result<LiveSnapshot, AppError> {
        match app_type {
            AppType::Claude => {
                let path = get_claude_settings_path();
                let settings = if path.exists() {
                    Some(read_json_file::<Value>(&path)?)
                } else {
                    None
                };
                Ok(LiveSnapshot::Claude { settings })
            }
            AppType::Codex => {
                let auth_path = get_codex_auth_path();
                let config_path = get_codex_config_path();
                let auth = if auth_path.exists() {
                    Some(read_json_file::<Value>(&auth_path)?)
                } else {
                    None
                };
                let config = if config_path.exists() {
                    Some(
                        std::fs::read_to_string(&config_path)
                            .map_err(|e| AppError::io(&config_path, e))?,
                    )
                } else {
                    None
                };
                Ok(LiveSnapshot::Codex { auth, config })
            }
            AppType::Gemini => {
                // 新增
                use crate::gemini_config::{get_gemini_env_path, read_gemini_env};
                let path = get_gemini_env_path();
                let env = if path.exists() {
                    Some(read_gemini_env()?)
                } else {
                    None
                };
                Ok(LiveSnapshot::Gemini { env })
            }
        }
    }

    /// 列出指定应用下的所有供应商
    pub fn list(
        state: &AppState,
        app_type: AppType,
    ) -> Result<HashMap<String, Provider>, AppError> {
        let config = state.config.read().map_err(AppError::from)?;
        let manager = config
            .get_manager(&app_type)
            .ok_or_else(|| Self::app_not_found(&app_type))?;
        Ok(manager.get_all_providers().clone())
    }

    /// 获取当前供应商 ID
    pub fn current(state: &AppState, app_type: AppType) -> Result<String, AppError> {
        let config = state.config.read().map_err(AppError::from)?;
        let manager = config
            .get_manager(&app_type)
            .ok_or_else(|| Self::app_not_found(&app_type))?;
        Ok(manager.current.clone())
    }

    /// 新增供应商
    pub fn add(state: &AppState, app_type: AppType, provider: Provider) -> Result<bool, AppError> {
        let mut provider = provider;
        // 归一化 Claude 模型键
        Self::normalize_provider_if_claude(&app_type, &mut provider);
        Self::validate_provider_settings(&app_type, &provider)?;

        let app_type_clone = app_type.clone();
        let provider_clone = provider.clone();

        Self::run_transaction(state, move |config| {
            config.ensure_app(&app_type_clone);
            let manager = config
                .get_manager_mut(&app_type_clone)
                .ok_or_else(|| Self::app_not_found(&app_type_clone))?;

            let is_current = manager.current == provider_clone.id;
            manager
                .providers
                .insert(provider_clone.id.clone(), provider_clone.clone());

            let action = if is_current {
                let backup = Self::capture_live_snapshot(&app_type_clone)?;
                Some(PostCommitAction {
                    app_type: app_type_clone.clone(),
                    provider: provider_clone.clone(),
                    backup,
                    sync_mcp: false,
                    refresh_snapshot: false,
                })
            } else {
                None
            };

            Ok((true, action))
        })
    }

    /// 更新供应商
    pub fn update(
        state: &AppState,
        app_type: AppType,
        provider: Provider,
    ) -> Result<bool, AppError> {
        let mut provider = provider;
        // 归一化 Claude 模型键
        Self::normalize_provider_if_claude(&app_type, &mut provider);
        Self::validate_provider_settings(&app_type, &provider)?;
        let provider_id = provider.id.clone();
        let app_type_clone = app_type.clone();
        let provider_clone = provider.clone();

        Self::run_transaction(state, move |config| {
            let manager = config
                .get_manager_mut(&app_type_clone)
                .ok_or_else(|| Self::app_not_found(&app_type_clone))?;

            if !manager.providers.contains_key(&provider_id) {
                return Err(AppError::localized(
                    "provider.not_found",
                    format!("供应商不存在: {provider_id}"),
                    format!("Provider not found: {provider_id}"),
                ));
            }

            let is_current = manager.current == provider_id;
            let merged = if let Some(existing) = manager.providers.get(&provider_id) {
                let mut updated = provider_clone.clone();
                match (existing.meta.as_ref(), updated.meta.take()) {
                    // 前端未提供 meta，表示不修改，沿用旧值
                    (Some(old_meta), None) => {
                        updated.meta = Some(old_meta.clone());
                    }
                    (None, None) => {
                        updated.meta = None;
                    }
                    // 前端提供的 meta 视为权威，直接覆盖（其中 custom_endpoints 允许是空，表示删除所有自定义端点）
                    (_old, Some(new_meta)) => {
                        updated.meta = Some(new_meta);
                    }
                }
                updated
            } else {
                provider_clone.clone()
            };

            manager.providers.insert(provider_id.clone(), merged);

            let action = if is_current {
                let backup = Self::capture_live_snapshot(&app_type_clone)?;
                Some(PostCommitAction {
                    app_type: app_type_clone.clone(),
                    provider: provider_clone.clone(),
                    backup,
                    sync_mcp: false,
                    refresh_snapshot: false,
                })
            } else {
                None
            };

            Ok((true, action))
        })
    }

    /// 导入当前 live 配置为默认供应商
    pub fn import_default_config(state: &AppState, app_type: AppType) -> Result<(), AppError> {
        {
            let config = state.config.read().map_err(AppError::from)?;
            if let Some(manager) = config.get_manager(&app_type) {
                if !manager.get_all_providers().is_empty() {
                    return Ok(());
                }
            }
        }

        let settings_config = match app_type {
            AppType::Codex => {
                let auth_path = get_codex_auth_path();
                if !auth_path.exists() {
                    return Err(AppError::localized(
                        "codex.live.missing",
                        "Codex 配置文件不存在",
                        "Codex configuration file is missing",
                    ));
                }
                let auth: Value = read_json_file(&auth_path)?;
                let config_str = crate::codex_config::read_and_validate_codex_config_text()?;
                json!({ "auth": auth, "config": config_str })
            }
            AppType::Claude => {
                let settings_path = get_claude_settings_path();
                if !settings_path.exists() {
                    return Err(AppError::localized(
                        "claude.live.missing",
                        "Claude Code 配置文件不存在",
                        "Claude settings file is missing",
                    ));
                }
                let mut v = read_json_file::<Value>(&settings_path)?;
                let _ = Self::normalize_claude_models_in_value(&mut v);
                v
            }
            AppType::Gemini => {
                // 新增
                use crate::gemini_config::{env_to_json, get_gemini_env_path, read_gemini_env};

                let path = get_gemini_env_path();
                if !path.exists() {
                    return Err(AppError::localized(
                        "gemini.live.missing",
                        "Gemini 配置文件不存在",
                        "Gemini configuration file is missing",
                    ));
                }
                let env_map = read_gemini_env()?;
                env_to_json(&env_map)
            }
        };

        let mut provider = Provider::with_id(
            "default".to_string(),
            "default".to_string(),
            settings_config,
            None,
        );
        provider.category = Some("custom".to_string());

        {
            let mut config = state.config.write().map_err(AppError::from)?;
            let manager = config
                .get_manager_mut(&app_type)
                .ok_or_else(|| Self::app_not_found(&app_type))?;
            manager
                .providers
                .insert(provider.id.clone(), provider.clone());
            manager.current = provider.id.clone();
        }

        state.save()?;
        Ok(())
    }

    /// 读取当前 live 配置
    pub fn read_live_settings(app_type: AppType) -> Result<Value, AppError> {
        match app_type {
            AppType::Codex => {
                let auth_path = get_codex_auth_path();
                if !auth_path.exists() {
                    return Err(AppError::localized(
                        "codex.auth.missing",
                        "Codex 配置文件不存在：缺少 auth.json",
                        "Codex configuration missing: auth.json not found",
                    ));
                }
                let auth: Value = read_json_file(&auth_path)?;
                let cfg_text = crate::codex_config::read_and_validate_codex_config_text()?;
                Ok(json!({ "auth": auth, "config": cfg_text }))
            }
            AppType::Claude => {
                let path = get_claude_settings_path();
                if !path.exists() {
                    return Err(AppError::localized(
                        "claude.live.missing",
                        "Claude Code 配置文件不存在",
                        "Claude settings file is missing",
                    ));
                }
                read_json_file(&path)
            }
            AppType::Gemini => {
                // 新增
                use crate::gemini_config::{env_to_json, get_gemini_env_path, read_gemini_env};

                let path = get_gemini_env_path();
                if !path.exists() {
                    return Err(AppError::localized(
                        "gemini.env.missing",
                        "Gemini .env 文件不存在",
                        "Gemini .env file not found",
                    ));
                }

                let env_map = read_gemini_env()?;
                Ok(env_to_json(&env_map))
            }
        }
    }

    /// 获取自定义端点列表
    pub fn get_custom_endpoints(
        state: &AppState,
        app_type: AppType,
        provider_id: &str,
    ) -> Result<Vec<CustomEndpoint>, AppError> {
        let cfg = state.config.read().map_err(AppError::from)?;
        let manager = cfg
            .get_manager(&app_type)
            .ok_or_else(|| Self::app_not_found(&app_type))?;

        let Some(provider) = manager.providers.get(provider_id) else {
            return Ok(vec![]);
        };
        let Some(meta) = provider.meta.as_ref() else {
            return Ok(vec![]);
        };
        if meta.custom_endpoints.is_empty() {
            return Ok(vec![]);
        }

        let mut result: Vec<_> = meta.custom_endpoints.values().cloned().collect();
        result.sort_by(|a, b| b.added_at.cmp(&a.added_at));
        Ok(result)
    }

    /// 新增自定义端点
    pub fn add_custom_endpoint(
        state: &AppState,
        app_type: AppType,
        provider_id: &str,
        url: String,
    ) -> Result<(), AppError> {
        let normalized = url.trim().trim_end_matches('/').to_string();
        if normalized.is_empty() {
            return Err(AppError::localized(
                "provider.endpoint.url_required",
                "URL 不能为空",
                "URL cannot be empty",
            ));
        }

        {
            let mut cfg = state.config.write().map_err(AppError::from)?;
            let manager = cfg
                .get_manager_mut(&app_type)
                .ok_or_else(|| Self::app_not_found(&app_type))?;
            let provider = manager.providers.get_mut(provider_id).ok_or_else(|| {
                AppError::localized(
                    "provider.not_found",
                    format!("供应商不存在: {provider_id}"),
                    format!("Provider not found: {provider_id}"),
                )
            })?;
            let meta = provider.meta.get_or_insert_with(ProviderMeta::default);

            let endpoint = CustomEndpoint {
                url: normalized.clone(),
                added_at: Self::now_millis(),
                last_used: None,
            };
            meta.custom_endpoints.insert(normalized, endpoint);
        }

        state.save()?;
        Ok(())
    }

    /// 删除自定义端点
    pub fn remove_custom_endpoint(
        state: &AppState,
        app_type: AppType,
        provider_id: &str,
        url: String,
    ) -> Result<(), AppError> {
        let normalized = url.trim().trim_end_matches('/').to_string();

        {
            let mut cfg = state.config.write().map_err(AppError::from)?;
            if let Some(manager) = cfg.get_manager_mut(&app_type) {
                if let Some(provider) = manager.providers.get_mut(provider_id) {
                    if let Some(meta) = provider.meta.as_mut() {
                        meta.custom_endpoints.remove(&normalized);
                    }
                }
            }
        }

        state.save()?;
        Ok(())
    }

    /// 更新端点最后使用时间
    pub fn update_endpoint_last_used(
        state: &AppState,
        app_type: AppType,
        provider_id: &str,
        url: String,
    ) -> Result<(), AppError> {
        let normalized = url.trim().trim_end_matches('/').to_string();

        {
            let mut cfg = state.config.write().map_err(AppError::from)?;
            if let Some(manager) = cfg.get_manager_mut(&app_type) {
                if let Some(provider) = manager.providers.get_mut(provider_id) {
                    if let Some(meta) = provider.meta.as_mut() {
                        if let Some(endpoint) = meta.custom_endpoints.get_mut(&normalized) {
                            endpoint.last_used = Some(Self::now_millis());
                        }
                    }
                }
            }
        }

        state.save()?;
        Ok(())
    }

    /// 更新供应商排序
    pub fn update_sort_order(
        state: &AppState,
        app_type: AppType,
        updates: Vec<ProviderSortUpdate>,
    ) -> Result<bool, AppError> {
        {
            let mut cfg = state.config.write().map_err(AppError::from)?;
            let manager = cfg
                .get_manager_mut(&app_type)
                .ok_or_else(|| Self::app_not_found(&app_type))?;

            for update in updates {
                if let Some(provider) = manager.providers.get_mut(&update.id) {
                    provider.sort_index = Some(update.sort_index);
                }
            }
        }

        state.save()?;
        Ok(true)
    }

    /// 执行用量脚本并格式化结果（私有辅助方法）
    async fn execute_and_format_usage_result(
        script_code: &str,
        api_key: &str,
        base_url: &str,
        timeout: u64,
        access_token: Option<&str>,
        user_id: Option<&str>,
    ) -> Result<UsageResult, AppError> {
        match usage_script::execute_usage_script(
            script_code,
            api_key,
            base_url,
            timeout,
            access_token,
            user_id,
        )
        .await
        {
            Ok(data) => {
                let usage_list: Vec<UsageData> = if data.is_array() {
                    serde_json::from_value(data).map_err(|e| {
                        AppError::localized(
                            "usage_script.data_format_error",
                            format!("数据格式错误: {e}"),
                            format!("Data format error: {e}"),
                        )
                    })?
                } else {
                    let single: UsageData = serde_json::from_value(data).map_err(|e| {
                        AppError::localized(
                            "usage_script.data_format_error",
                            format!("数据格式错误: {e}"),
                            format!("Data format error: {e}"),
                        )
                    })?;
                    vec![single]
                };

                Ok(UsageResult {
                    success: true,
                    data: Some(usage_list),
                    error: None,
                })
            }
            Err(err) => {
                let lang = settings::get_settings()
                    .language
                    .unwrap_or_else(|| "zh".to_string());

                let msg = match err {
                    AppError::Localized { zh, en, .. } => {
                        if lang == "en" {
                            en
                        } else {
                            zh
                        }
                    }
                    other => other.to_string(),
                };

                Ok(UsageResult {
                    success: false,
                    data: None,
                    error: Some(msg),
                })
            }
        }
    }

    /// 查询供应商用量（使用已保存的脚本配置）
    pub async fn query_usage(
        state: &AppState,
        app_type: AppType,
        provider_id: &str,
    ) -> Result<UsageResult, AppError> {
        let (script_code, timeout, api_key, base_url, access_token, user_id) = {
            let config = state.config.read().map_err(AppError::from)?;
            let manager = config
                .get_manager(&app_type)
                .ok_or_else(|| Self::app_not_found(&app_type))?;
            let provider = manager.providers.get(provider_id).cloned().ok_or_else(|| {
                AppError::localized(
                    "provider.not_found",
                    format!("供应商不存在: {provider_id}"),
                    format!("Provider not found: {provider_id}"),
                )
            })?;

            let usage_script = provider
                .meta
                .as_ref()
                .and_then(|m| m.usage_script.as_ref())
                .ok_or_else(|| {
                    AppError::localized(
                        "provider.usage.script.missing",
                        "未配置用量查询脚本",
                        "Usage script is not configured",
                    )
                })?;
            if !usage_script.enabled {
                return Err(AppError::localized(
                    "provider.usage.disabled",
                    "用量查询未启用",
                    "Usage query is disabled",
                ));
            }

            // 直接从 UsageScript 中获取凭证，不再从供应商配置提取
            (
                usage_script.code.clone(),
                usage_script.timeout.unwrap_or(10),
                usage_script.api_key.clone().unwrap_or_default(),
                usage_script.base_url.clone().unwrap_or_default(),
                usage_script.access_token.clone(),
                usage_script.user_id.clone(),
            )
        };

        Self::execute_and_format_usage_result(
            &script_code,
            &api_key,
            &base_url,
            timeout,
            access_token.as_deref(),
            user_id.as_deref(),
        )
        .await
    }

    /// 测试用量脚本（使用临时脚本内容，不保存）
    #[allow(clippy::too_many_arguments)]
    pub async fn test_usage_script(
        _state: &AppState,
        _app_type: AppType,
        _provider_id: &str,
        script_code: &str,
        timeout: u64,
        api_key: Option<&str>,
        base_url: Option<&str>,
        access_token: Option<&str>,
        user_id: Option<&str>,
    ) -> Result<UsageResult, AppError> {
        // 直接使用传入的凭证参数进行测试
        Self::execute_and_format_usage_result(
            script_code,
            api_key.unwrap_or(""),
            base_url.unwrap_or(""),
            timeout,
            access_token,
            user_id,
        )
        .await
    }

    /// 切换指定应用的供应商
    pub fn switch(state: &AppState, app_type: AppType, provider_id: &str) -> Result<(), AppError> {
        let app_type_clone = app_type.clone();
        let provider_id_owned = provider_id.to_string();

        Self::run_transaction(state, move |config| {
            let backup = Self::capture_live_snapshot(&app_type_clone)?;
            let provider = match app_type_clone {
                AppType::Codex => Self::prepare_switch_codex(config, &provider_id_owned)?,
                AppType::Claude => Self::prepare_switch_claude(config, &provider_id_owned)?,
                AppType::Gemini => Self::prepare_switch_gemini(config, &provider_id_owned)?,
            };

            let action = PostCommitAction {
                app_type: app_type_clone.clone(),
                provider,
                backup,
                sync_mcp: matches!(app_type_clone, AppType::Codex),
                refresh_snapshot: true,
            };

            Ok(((), Some(action)))
        })
    }

    fn prepare_switch_codex(
        config: &mut MultiAppConfig,
        provider_id: &str,
    ) -> Result<Provider, AppError> {
        let provider = config
            .get_manager(&AppType::Codex)
            .ok_or_else(|| Self::app_not_found(&AppType::Codex))?
            .providers
            .get(provider_id)
            .cloned()
            .ok_or_else(|| {
                AppError::localized(
                    "provider.not_found",
                    format!("供应商不存在: {provider_id}"),
                    format!("Provider not found: {provider_id}"),
                )
            })?;

        Self::backfill_codex_current(config, provider_id)?;

        if let Some(manager) = config.get_manager_mut(&AppType::Codex) {
            manager.current = provider_id.to_string();
        }

        Ok(provider)
    }

    fn backfill_codex_current(
        config: &mut MultiAppConfig,
        next_provider: &str,
    ) -> Result<(), AppError> {
        let current_id = config
            .get_manager(&AppType::Codex)
            .map(|m| m.current.clone())
            .unwrap_or_default();

        if current_id.is_empty() || current_id == next_provider {
            return Ok(());
        }

        let auth_path = get_codex_auth_path();
        if !auth_path.exists() {
            return Ok(());
        }

        let auth: Value = read_json_file(&auth_path)?;
        let config_path = get_codex_config_path();
        let config_text = if config_path.exists() {
            std::fs::read_to_string(&config_path).map_err(|e| AppError::io(&config_path, e))?
        } else {
            String::new()
        };

        let live = json!({
            "auth": auth,
            "config": config_text,
        });

        if let Some(manager) = config.get_manager_mut(&AppType::Codex) {
            if let Some(current) = manager.providers.get_mut(&current_id) {
                current.settings_config = live;
            }
        }

        Ok(())
    }

    fn write_codex_live(provider: &Provider) -> Result<(), AppError> {
        let settings = provider
            .settings_config
            .as_object()
            .ok_or_else(|| AppError::Config("Codex 配置必须是 JSON 对象".into()))?;
        let auth = settings
            .get("auth")
            .ok_or_else(|| AppError::Config(format!("供应商 {} 缺少 auth 配置", provider.id)))?;
        if !auth.is_object() {
            return Err(AppError::Config(format!(
                "供应商 {} 的 auth 必须是对象",
                provider.id
            )));
        }
        let cfg_text = settings.get("config").and_then(Value::as_str);

        write_codex_live_atomic(auth, cfg_text)?;
        Ok(())
    }

    fn prepare_switch_claude(
        config: &mut MultiAppConfig,
        provider_id: &str,
    ) -> Result<Provider, AppError> {
        let provider = config
            .get_manager(&AppType::Claude)
            .ok_or_else(|| Self::app_not_found(&AppType::Claude))?
            .providers
            .get(provider_id)
            .cloned()
            .ok_or_else(|| {
                AppError::localized(
                    "provider.not_found",
                    format!("供应商不存在: {provider_id}"),
                    format!("Provider not found: {provider_id}"),
                )
            })?;

        Self::backfill_claude_current(config, provider_id)?;

        if let Some(manager) = config.get_manager_mut(&AppType::Claude) {
            manager.current = provider_id.to_string();
        }

        Ok(provider)
    }

    fn prepare_switch_gemini(
        config: &mut MultiAppConfig,
        provider_id: &str,
    ) -> Result<Provider, AppError> {
        let provider = config
            .get_manager(&AppType::Gemini)
            .ok_or_else(|| Self::app_not_found(&AppType::Gemini))?
            .providers
            .get(provider_id)
            .cloned()
            .ok_or_else(|| {
                AppError::localized(
                    "provider.not_found",
                    format!("供应商不存在: {provider_id}"),
                    format!("Provider not found: {provider_id}"),
                )
            })?;

        Self::backfill_gemini_current(config, provider_id)?;

        if let Some(manager) = config.get_manager_mut(&AppType::Gemini) {
            manager.current = provider_id.to_string();
        }

        Ok(provider)
    }

    fn backfill_claude_current(
        config: &mut MultiAppConfig,
        next_provider: &str,
    ) -> Result<(), AppError> {
        let settings_path = get_claude_settings_path();
        if !settings_path.exists() {
            return Ok(());
        }

        let current_id = config
            .get_manager(&AppType::Claude)
            .map(|m| m.current.clone())
            .unwrap_or_default();
        if current_id.is_empty() || current_id == next_provider {
            return Ok(());
        }

        let mut live = read_json_file::<Value>(&settings_path)?;
        let _ = Self::normalize_claude_models_in_value(&mut live);
        if let Some(manager) = config.get_manager_mut(&AppType::Claude) {
            if let Some(current) = manager.providers.get_mut(&current_id) {
                current.settings_config = live;
            }
        }

        Ok(())
    }

    fn backfill_gemini_current(
        config: &mut MultiAppConfig,
        next_provider: &str,
    ) -> Result<(), AppError> {
        use crate::gemini_config::{env_to_json, get_gemini_env_path, read_gemini_env};

        let env_path = get_gemini_env_path();
        if !env_path.exists() {
            return Ok(());
        }

        let current_id = config
            .get_manager(&AppType::Gemini)
            .map(|m| m.current.clone())
            .unwrap_or_default();
        if current_id.is_empty() || current_id == next_provider {
            return Ok(());
        }

        let env_map = read_gemini_env()?;
        let live = env_to_json(&env_map);
        if let Some(manager) = config.get_manager_mut(&AppType::Gemini) {
            if let Some(current) = manager.providers.get_mut(&current_id) {
                current.settings_config = live;
            }
        }

        Ok(())
    }

    fn write_claude_live(provider: &Provider) -> Result<(), AppError> {
        let settings_path = get_claude_settings_path();
        let mut content = provider.settings_config.clone();
        let _ = Self::normalize_claude_models_in_value(&mut content);
        write_json_file(&settings_path, &content)?;
        Ok(())
    }

    fn write_gemini_live(provider: &Provider) -> Result<(), AppError> {
<<<<<<< HEAD
        use crate::gemini_config::{json_to_env, validate_gemini_settings_strict, write_gemini_env_atomic};
=======
        use crate::gemini_config::{
            json_to_env, validate_gemini_settings, write_gemini_env_atomic,
        };
>>>>>>> b9743a46

        // 一次性检测认证类型，避免重复检测
        let auth_type = Self::detect_gemini_auth_type(provider);

        match auth_type {
            GeminiAuthType::GoogleOfficial => {
                // Google 官方使用 OAuth，清空 env
                let empty_env = std::collections::HashMap::new();
                write_gemini_env_atomic(&empty_env)?;
                Self::ensure_google_oauth_security_flag(provider)?;
            }
            GeminiAuthType::Packycode => {
                // PackyCode 供应商，使用 API Key（切换时严格验证）
                validate_gemini_settings_strict(&provider.settings_config)?;
                let env_map = json_to_env(&provider.settings_config)?;
                write_gemini_env_atomic(&env_map)?;
                Self::ensure_packycode_security_flag(provider)?;
            }
            GeminiAuthType::Generic => {
                // 通用供应商，使用 API Key（切换时严格验证）
                validate_gemini_settings_strict(&provider.settings_config)?;
                let env_map = json_to_env(&provider.settings_config)?;
                write_gemini_env_atomic(&env_map)?;
            }
        }

        Ok(())
    }

    fn write_live_snapshot(app_type: &AppType, provider: &Provider) -> Result<(), AppError> {
        match app_type {
            AppType::Codex => Self::write_codex_live(provider),
            AppType::Claude => Self::write_claude_live(provider),
            AppType::Gemini => Self::write_gemini_live(provider), // 新增
        }
    }

    fn validate_provider_settings(app_type: &AppType, provider: &Provider) -> Result<(), AppError> {
        match app_type {
            AppType::Claude => {
                if !provider.settings_config.is_object() {
                    return Err(AppError::localized(
                        "provider.claude.settings.not_object",
                        "Claude 配置必须是 JSON 对象",
                        "Claude configuration must be a JSON object",
                    ));
                }
            }
            AppType::Codex => {
                let settings = provider.settings_config.as_object().ok_or_else(|| {
                    AppError::localized(
                        "provider.codex.settings.not_object",
                        "Codex 配置必须是 JSON 对象",
                        "Codex configuration must be a JSON object",
                    )
                })?;

                let auth = settings.get("auth").ok_or_else(|| {
                    AppError::localized(
                        "provider.codex.auth.missing",
                        format!("供应商 {} 缺少 auth 配置", provider.id),
                        format!("Provider {} is missing auth configuration", provider.id),
                    )
                })?;
                if !auth.is_object() {
                    return Err(AppError::localized(
                        "provider.codex.auth.not_object",
                        format!("供应商 {} 的 auth 配置必须是 JSON 对象", provider.id),
                        format!(
                            "Provider {} auth configuration must be a JSON object",
                            provider.id
                        ),
                    ));
                }

                if let Some(config_value) = settings.get("config") {
                    if !(config_value.is_string() || config_value.is_null()) {
                        return Err(AppError::localized(
                            "provider.codex.config.invalid_type",
                            "Codex config 字段必须是字符串",
                            "Codex config field must be a string",
                        ));
                    }
                    if let Some(cfg_text) = config_value.as_str() {
                        crate::codex_config::validate_config_toml(cfg_text)?;
                    }
                }
            }
            AppType::Gemini => {
                // 新增
                use crate::gemini_config::validate_gemini_settings;
                validate_gemini_settings(&provider.settings_config)?
            }
        }

        Ok(())
    }

    #[allow(dead_code)]
    fn extract_credentials(
        provider: &Provider,
        app_type: &AppType,
    ) -> Result<(String, String), AppError> {
        match app_type {
            AppType::Claude => {
                let env = provider
                    .settings_config
                    .get("env")
                    .and_then(|v| v.as_object())
                    .ok_or_else(|| {
                        AppError::localized(
                            "provider.claude.env.missing",
                            "配置格式错误: 缺少 env",
                            "Invalid configuration: missing env section",
                        )
                    })?;

                let api_key = env
                    .get("ANTHROPIC_AUTH_TOKEN")
                    .or_else(|| env.get("ANTHROPIC_API_KEY"))
                    .and_then(|v| v.as_str())
                    .ok_or_else(|| {
                        AppError::localized(
                            "provider.claude.api_key.missing",
                            "缺少 API Key",
                            "API key is missing",
                        )
                    })?
                    .to_string();

                let base_url = env
                    .get("ANTHROPIC_BASE_URL")
                    .and_then(|v| v.as_str())
                    .ok_or_else(|| {
                        AppError::localized(
                            "provider.claude.base_url.missing",
                            "缺少 ANTHROPIC_BASE_URL 配置",
                            "Missing ANTHROPIC_BASE_URL configuration",
                        )
                    })?
                    .to_string();

                Ok((api_key, base_url))
            }
            AppType::Codex => {
                let auth = provider
                    .settings_config
                    .get("auth")
                    .and_then(|v| v.as_object())
                    .ok_or_else(|| {
                        AppError::localized(
                            "provider.codex.auth.missing",
                            "配置格式错误: 缺少 auth",
                            "Invalid configuration: missing auth section",
                        )
                    })?;

                let api_key = auth
                    .get("OPENAI_API_KEY")
                    .and_then(|v| v.as_str())
                    .ok_or_else(|| {
                        AppError::localized(
                            "provider.codex.api_key.missing",
                            "缺少 API Key",
                            "API key is missing",
                        )
                    })?
                    .to_string();

                let config_toml = provider
                    .settings_config
                    .get("config")
                    .and_then(|v| v.as_str())
                    .unwrap_or("");

                let base_url = if config_toml.contains("base_url") {
                    let re = Regex::new(r#"base_url\s*=\s*["']([^"']+)["']"#).map_err(|e| {
                        AppError::localized(
                            "provider.regex_init_failed",
                            format!("正则初始化失败: {e}"),
                            format!("Failed to initialize regex: {e}"),
                        )
                    })?;
                    re.captures(config_toml)
                        .and_then(|caps| caps.get(1))
                        .map(|m| m.as_str().to_string())
                        .ok_or_else(|| {
                            AppError::localized(
                                "provider.codex.base_url.invalid",
                                "config.toml 中 base_url 格式错误",
                                "base_url in config.toml has invalid format",
                            )
                        })?
                } else {
                    return Err(AppError::localized(
                        "provider.codex.base_url.missing",
                        "config.toml 中缺少 base_url 配置",
                        "base_url is missing from config.toml",
                    ));
                };

                Ok((api_key, base_url))
            }
            AppType::Gemini => {
                // 新增
                use crate::gemini_config::json_to_env;

                let env_map = json_to_env(&provider.settings_config)?;

                let api_key = env_map.get("GEMINI_API_KEY").cloned().ok_or_else(|| {
                    AppError::localized(
                        "gemini.missing_api_key",
                        "缺少 GEMINI_API_KEY",
                        "Missing GEMINI_API_KEY",
                    )
                })?;

                let base_url = env_map
                    .get("GOOGLE_GEMINI_BASE_URL")
                    .cloned()
                    .unwrap_or_else(|| "https://generativelanguage.googleapis.com".to_string());

                Ok((api_key, base_url))
            }
        }
    }

    fn app_not_found(app_type: &AppType) -> AppError {
        AppError::localized(
            "provider.app_not_found",
            format!("应用类型不存在: {app_type:?}"),
            format!("App type not found: {app_type:?}"),
        )
    }

    fn now_millis() -> i64 {
        SystemTime::now()
            .duration_since(UNIX_EPOCH)
            .unwrap_or_default()
            .as_millis() as i64
    }

    pub fn delete(state: &AppState, app_type: AppType, provider_id: &str) -> Result<(), AppError> {
        let provider_snapshot = {
            let config = state.config.read().map_err(AppError::from)?;
            let manager = config
                .get_manager(&app_type)
                .ok_or_else(|| Self::app_not_found(&app_type))?;

            if manager.current == provider_id {
                return Err(AppError::localized(
                    "provider.delete.current",
                    "不能删除当前正在使用的供应商",
                    "Cannot delete the provider currently in use",
                ));
            }

            manager.providers.get(provider_id).cloned().ok_or_else(|| {
                AppError::localized(
                    "provider.not_found",
                    format!("供应商不存在: {provider_id}"),
                    format!("Provider not found: {provider_id}"),
                )
            })?
        };

        match app_type {
            AppType::Codex => {
                crate::codex_config::delete_codex_provider_config(
                    provider_id,
                    &provider_snapshot.name,
                )?;
            }
            AppType::Claude => {
                // 兼容旧版本：历史上会在 Claude 目录内为每个供应商生成 settings-*.json 副本
                // 这里继续清理这些遗留文件，避免堆积过期配置。
                let by_name = get_provider_config_path(provider_id, Some(&provider_snapshot.name));
                let by_id = get_provider_config_path(provider_id, None);
                delete_file(&by_name)?;
                delete_file(&by_id)?;
            }
            AppType::Gemini => {
                // Gemini 使用单一的 .env 文件，不需要删除单独的供应商配置文件
            }
        }

        {
            let mut config = state.config.write().map_err(AppError::from)?;
            let manager = config
                .get_manager_mut(&app_type)
                .ok_or_else(|| Self::app_not_found(&app_type))?;

            if manager.current == provider_id {
                return Err(AppError::localized(
                    "provider.delete.current",
                    "不能删除当前正在使用的供应商",
                    "Cannot delete the provider currently in use",
                ));
            }

            manager.providers.remove(provider_id);
        }

        state.save()
    }
}

#[derive(Debug, Clone, Deserialize)]
pub struct ProviderSortUpdate {
    pub id: String,
    #[serde(rename = "sortIndex")]
    pub sort_index: usize,
}<|MERGE_RESOLUTION|>--- conflicted
+++ resolved
@@ -1464,13 +1464,9 @@
     }
 
     fn write_gemini_live(provider: &Provider) -> Result<(), AppError> {
-<<<<<<< HEAD
-        use crate::gemini_config::{json_to_env, validate_gemini_settings_strict, write_gemini_env_atomic};
-=======
         use crate::gemini_config::{
-            json_to_env, validate_gemini_settings, write_gemini_env_atomic,
+            json_to_env, validate_gemini_settings_strict, write_gemini_env_atomic,
         };
->>>>>>> b9743a46
 
         // 一次性检测认证类型，避免重复检测
         let auth_type = Self::detect_gemini_auth_type(provider);
