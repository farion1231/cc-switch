//! 代理服务业务逻辑层
//!
//! 提供代理服务器的启动、停止和配置管理

use crate::app_config::AppType;
use crate::config::{get_claude_settings_path, read_json_file, write_json_file};
use crate::database::Database;
use crate::provider::Provider;
use crate::proxy::server::ProxyServer;
use crate::proxy::types::*;
use serde_json::{json, Value};
use std::str::FromStr;
use std::sync::Arc;
use tokio::sync::RwLock;

#[derive(Clone)]
pub struct ProxyService {
    db: Arc<Database>,
    server: Arc<RwLock<Option<ProxyServer>>>,
    /// AppHandle，用于传递给 ProxyServer 以支持故障转移时的 UI 更新
    app_handle: Arc<RwLock<Option<tauri::AppHandle>>>,
}

impl ProxyService {
    pub fn new(db: Arc<Database>) -> Self {
        Self {
            db,
            server: Arc::new(RwLock::new(None)),
            app_handle: Arc::new(RwLock::new(None)),
        }
    }

    /// 设置 AppHandle（在应用初始化时调用）
    pub fn set_app_handle(&self, handle: tauri::AppHandle) {
        futures::executor::block_on(async {
            *self.app_handle.write().await = Some(handle);
        });
    }

    /// 启动代理服务器
    pub async fn start(&self) -> Result<ProxyServerInfo, String> {
        // 1. 获取配置
        let mut config = self
            .db
            .get_proxy_config()
            .await
            .map_err(|e| format!("获取代理配置失败: {e}"))?;

        // 2. 确保配置启用（用户通过UI启动即表示希望启用）
        config.enabled = true;

        // 3. 检查是否已在运行
        if self.server.read().await.is_some() {
            return Err("代理服务已在运行中".to_string());
        }

        // 4. 创建并启动服务器
        let app_handle = self.app_handle.read().await.clone();
        let server = ProxyServer::new(config.clone(), self.db.clone(), app_handle);
        let info = server
            .start()
            .await
            .map_err(|e| format!("启动代理服务器失败: {e}"))?;

        // 5. 保存服务器实例
        *self.server.write().await = Some(server);

        // 6. 持久化 enabled 状态
        self.db
            .update_proxy_config(config)
            .await
            .map_err(|e| format!("保存代理配置失败: {e}"))?;

        log::info!("代理服务器已启动: {}:{}", info.address, info.port);
        Ok(info)
    }

    /// 启动代理服务器（带 Live 配置接管）
    pub async fn start_with_takeover(&self) -> Result<ProxyServerInfo, String> {
        // 1. 备份各应用的 Live 配置
        self.backup_live_configs().await?;

        // 2. 同步 Live 配置中的 Token 到数据库（确保代理能读到最新的 Token）
        self.sync_live_to_providers().await?;

        // 3. 接管各应用的 Live 配置（写入代理地址，清空 Token）
        self.takeover_live_configs().await?;

        // 4. 设置接管状态
        self.db
            .set_live_takeover_active(true)
            .await
            .map_err(|e| format!("设置接管状态失败: {e}"))?;

        // 5. 启动代理服务器
        match self.start().await {
            Ok(info) => Ok(info),
            Err(e) => {
                // 启动失败，恢复原始配置
                log::error!("代理启动失败，尝试恢复原始配置: {e}");
                let _ = self.restore_live_configs().await;
                let _ = self.db.set_live_takeover_active(false).await;
                Err(e)
            }
        }
    }

<<<<<<< HEAD
    /// 自动设置代理目标：将各应用当前选中的供应商设置为代理目标
    async fn setup_proxy_targets(&self) -> Result<(), String> {
        let app_types = ["claude", "codex", "gemini"];

        for app_type in app_types {
            // 获取当前选中的供应商
            if let Ok(Some(provider_id)) = self.db.get_current_provider(app_type) {
                // 设置为代理目标
                if let Err(e) = self.db.set_proxy_target(&provider_id, app_type, true).await {
                    log::warn!("设置 {app_type} 的代理目标 {provider_id} 失败: {e}");
                } else {
                    log::info!("已将 {app_type} 的当前供应商 {provider_id} 设置为代理目标");
                }
            } else {
                log::debug!("{app_type} 没有当前供应商，跳过代理目标设置");
            }
        }

        Ok(())
    }

=======
>>>>>>> e6654bd7
    /// 同步 Live 配置中的 Token 到数据库
    ///
    /// 在清空 Live Token 之前调用，确保数据库中的 Provider 配置有最新的 Token。
    /// 这样代理才能从数据库读取到正确的认证信息。
    async fn sync_live_to_providers(&self) -> Result<(), String> {
        // Claude: 同步 ANTHROPIC_AUTH_TOKEN
        if let Ok(live_config) = self.read_claude_live() {
            if let Some(provider_id) = self.db.get_current_provider("claude").ok().flatten() {
                if let Ok(Some(mut provider)) = self.db.get_provider_by_id(&provider_id, "claude") {
                    // 从 live 配置提取 token
                    if let Some(env) = live_config.get("env") {
                        if let Some(token) =
                            env.get("ANTHROPIC_AUTH_TOKEN").and_then(|v| v.as_str())
                        {
                            if !token.is_empty() {
                                // 更新 provider 的 settings_config
                                if let Some(env_obj) = provider
                                    .settings_config
                                    .get_mut("env")
                                    .and_then(|v| v.as_object_mut())
                                {
                                    env_obj
                                        .insert("ANTHROPIC_AUTH_TOKEN".to_string(), json!(token));
                                } else {
                                    provider.settings_config["env"] = json!({
                                        "ANTHROPIC_AUTH_TOKEN": token
                                    });
                                }
                                // 保存到数据库
                                if let Err(e) = self.db.update_provider_settings_config(
                                    "claude",
                                    &provider_id,
                                    &provider.settings_config,
                                ) {
                                    log::warn!("同步 Claude Token 到数据库失败: {e}");
                                } else {
                                    log::info!(
                                        "已同步 Claude Token 到数据库 (provider: {provider_id})"
                                    );
                                }
                            }
                        }
                    }
                }
            }
        }

        // Codex: 同步 OPENAI_API_KEY
        if let Ok(live_config) = self.read_codex_live() {
            if let Some(provider_id) = self.db.get_current_provider("codex").ok().flatten() {
                if let Ok(Some(mut provider)) = self.db.get_provider_by_id(&provider_id, "codex") {
                    // 从 live 配置提取 token
                    if let Some(auth) = live_config.get("auth") {
                        if let Some(token) = auth.get("OPENAI_API_KEY").and_then(|v| v.as_str()) {
                            if !token.is_empty() {
                                // 更新 provider 的 settings_config
                                if let Some(auth_obj) = provider
                                    .settings_config
                                    .get_mut("auth")
                                    .and_then(|v| v.as_object_mut())
                                {
                                    auth_obj.insert("OPENAI_API_KEY".to_string(), json!(token));
                                } else {
                                    provider.settings_config["auth"] = json!({
                                        "OPENAI_API_KEY": token
                                    });
                                }
                                // 保存到数据库
                                if let Err(e) = self.db.update_provider_settings_config(
                                    "codex",
                                    &provider_id,
                                    &provider.settings_config,
                                ) {
                                    log::warn!("同步 Codex Token 到数据库失败: {e}");
                                } else {
                                    log::info!(
                                        "已同步 Codex Token 到数据库 (provider: {provider_id})"
                                    );
                                }
                            }
                        }
                    }
                }
            }
        }

        // Gemini: 同步 GEMINI_API_KEY
        if let Ok(live_config) = self.read_gemini_live() {
            if let Some(provider_id) = self.db.get_current_provider("gemini").ok().flatten() {
                if let Ok(Some(mut provider)) = self.db.get_provider_by_id(&provider_id, "gemini") {
                    // 从 live 配置提取 token
                    if let Some(env) = live_config.get("env") {
                        if let Some(token) = env.get("GEMINI_API_KEY").and_then(|v| v.as_str()) {
                            if !token.is_empty() {
                                // 更新 provider 的 settings_config
                                if let Some(env_obj) = provider
                                    .settings_config
                                    .get_mut("env")
                                    .and_then(|v| v.as_object_mut())
                                {
                                    env_obj.insert("GEMINI_API_KEY".to_string(), json!(token));
                                } else {
                                    provider.settings_config["env"] = json!({
                                        "GEMINI_API_KEY": token
                                    });
                                }
                                // 保存到数据库
                                if let Err(e) = self.db.update_provider_settings_config(
                                    "gemini",
                                    &provider_id,
                                    &provider.settings_config,
                                ) {
                                    log::warn!("同步 Gemini Token 到数据库失败: {e}");
                                } else {
                                    log::info!(
                                        "已同步 Gemini Token 到数据库 (provider: {provider_id})"
                                    );
                                }
                            }
                        }
                    }
                }
            }
        }

        log::info!("Live 配置 Token 同步完成");
        Ok(())
    }

    /// 停止代理服务器
    pub async fn stop(&self) -> Result<(), String> {
        if let Some(server) = self.server.write().await.take() {
            server
                .stop()
                .await
                .map_err(|e| format!("停止代理服务器失败: {e}"))?;

            // 将 enabled 设为 false，避免下次启动时自动开启
            if let Ok(mut config) = self.db.get_proxy_config().await {
                config.enabled = false;
                let _ = self.db.update_proxy_config(config).await;
            }

            log::info!("代理服务器已停止");
            Ok(())
        } else {
            Err("代理服务器未运行".to_string())
        }
    }

    /// 停止代理服务器（恢复 Live 配置）
    pub async fn stop_with_restore(&self) -> Result<(), String> {
        // 1. 停止代理服务器
        self.stop().await?;

        // 2. 恢复原始 Live 配置
        self.restore_live_configs().await?;

        // 3. 清除接管状态
        self.db
            .set_live_takeover_active(false)
            .await
            .map_err(|e| format!("清除接管状态失败: {e}"))?;

        // 4. 删除备份
        self.db
            .delete_all_live_backups()
            .await
            .map_err(|e| format!("删除备份失败: {e}"))?;

        // 5. 重置健康状态（让健康徽章恢复为正常）
        self.db
            .clear_all_provider_health()
            .await
            .map_err(|e| format!("重置健康状态失败: {e}"))?;

        log::info!("代理已停止，Live 配置已恢复");
        Ok(())
    }

    /// 备份各应用的 Live 配置
    async fn backup_live_configs(&self) -> Result<(), String> {
        // Claude
        if let Ok(config) = self.read_claude_live() {
            let json_str = serde_json::to_string(&config)
                .map_err(|e| format!("序列化 Claude 配置失败: {e}"))?;
            self.db
                .save_live_backup("claude", &json_str)
                .await
                .map_err(|e| format!("备份 Claude 配置失败: {e}"))?;
        }

        // Codex
        if let Ok(config) = self.read_codex_live() {
            let json_str = serde_json::to_string(&config)
                .map_err(|e| format!("序列化 Codex 配置失败: {e}"))?;
            self.db
                .save_live_backup("codex", &json_str)
                .await
                .map_err(|e| format!("备份 Codex 配置失败: {e}"))?;
        }

        // Gemini
        if let Ok(config) = self.read_gemini_live() {
            let json_str = serde_json::to_string(&config)
                .map_err(|e| format!("序列化 Gemini 配置失败: {e}"))?;
            self.db
                .save_live_backup("gemini", &json_str)
                .await
                .map_err(|e| format!("备份 Gemini 配置失败: {e}"))?;
        }

        log::info!("已备份所有应用的 Live 配置");
        Ok(())
    }

    /// 接管各应用的 Live 配置（写入代理地址）
    ///
    /// 代理服务器的路由已经根据 API 端点自动区分应用类型：
    /// - `/v1/messages` → Claude
    /// - `/v1/chat/completions`, `/v1/responses` → Codex
    /// - `/v1beta/*` → Gemini
    ///
    /// 因此不需要在 URL 中添加应用前缀。
    async fn takeover_live_configs(&self) -> Result<(), String> {
        let config = self
            .db
            .get_proxy_config()
            .await
            .map_err(|e| format!("获取代理配置失败: {e}"))?;

        let proxy_url = format!("http://{}:{}", config.listen_address, config.listen_port);

        // Claude: 修改 ANTHROPIC_BASE_URL，使用占位符替代真实 Token（代理会注入真实 Token）
        if let Ok(mut live_config) = self.read_claude_live() {
            if let Some(env) = live_config.get_mut("env").and_then(|v| v.as_object_mut()) {
                env.insert("ANTHROPIC_BASE_URL".to_string(), json!(&proxy_url));
                // 使用占位符，避免 Claude Code 显示缺少 key 的警告
                env.insert("ANTHROPIC_AUTH_TOKEN".to_string(), json!("PROXY_MANAGED"));
            } else {
                live_config["env"] = json!({
                    "ANTHROPIC_BASE_URL": &proxy_url,
                    "ANTHROPIC_AUTH_TOKEN": "PROXY_MANAGED"
                });
            }
            self.write_claude_live(&live_config)?;
            log::info!("Claude Live 配置已接管，代理地址: {proxy_url}");
        }

        // Codex: 修改 config.toml 的 base_url，auth.json 的 OPENAI_API_KEY（代理会注入真实 Token）
        if let Ok(mut live_config) = self.read_codex_live() {
            // 1. 修改 auth.json 中的 OPENAI_API_KEY（使用占位符）
            if let Some(auth) = live_config.get_mut("auth").and_then(|v| v.as_object_mut()) {
                auth.insert("OPENAI_API_KEY".to_string(), json!("PROXY_MANAGED"));
            }

            // 2. 修改 config.toml 中的 base_url
            let config_str = live_config
                .get("config")
                .and_then(|v| v.as_str())
                .unwrap_or("");
            let updated_config = Self::update_toml_base_url(config_str, &proxy_url);
            live_config["config"] = json!(updated_config);

            self.write_codex_live(&live_config)?;
            log::info!("Codex Live 配置已接管，代理地址: {proxy_url}");
        }

        // Gemini: 修改 GOOGLE_GEMINI_BASE_URL，使用占位符替代真实 Token（代理会注入真实 Token）
        if let Ok(mut live_config) = self.read_gemini_live() {
            if let Some(env) = live_config.get_mut("env").and_then(|v| v.as_object_mut()) {
                env.insert("GOOGLE_GEMINI_BASE_URL".to_string(), json!(&proxy_url));
                // 使用占位符，避免显示缺少 key 的警告
                env.insert("GEMINI_API_KEY".to_string(), json!("PROXY_MANAGED"));
            } else {
                live_config["env"] = json!({
                    "GOOGLE_GEMINI_BASE_URL": &proxy_url,
                    "GEMINI_API_KEY": "PROXY_MANAGED"
                });
            }
            self.write_gemini_live(&live_config)?;
            log::info!("Gemini Live 配置已接管，代理地址: {proxy_url}");
        }

        Ok(())
    }

    /// 恢复原始 Live 配置
    async fn restore_live_configs(&self) -> Result<(), String> {
        // Claude
        if let Ok(Some(backup)) = self.db.get_live_backup("claude").await {
            let config: Value = serde_json::from_str(&backup.original_config)
                .map_err(|e| format!("解析 Claude 备份失败: {e}"))?;
            self.write_claude_live(&config)?;
            log::info!("Claude Live 配置已恢复");
        }

        // Codex
        if let Ok(Some(backup)) = self.db.get_live_backup("codex").await {
            let config: Value = serde_json::from_str(&backup.original_config)
                .map_err(|e| format!("解析 Codex 备份失败: {e}"))?;
            self.write_codex_live(&config)?;
            log::info!("Codex Live 配置已恢复");
        }

        // Gemini
        if let Ok(Some(backup)) = self.db.get_live_backup("gemini").await {
            let config: Value = serde_json::from_str(&backup.original_config)
                .map_err(|e| format!("解析 Gemini 备份失败: {e}"))?;
            self.write_gemini_live(&config)?;
            log::info!("Gemini Live 配置已恢复");
        }

        Ok(())
    }

    /// 检查是否处于 Live 接管模式
    pub async fn is_takeover_active(&self) -> Result<bool, String> {
        self.db
            .is_live_takeover_active()
            .await
            .map_err(|e| format!("检查接管状态失败: {e}"))
    }

    /// 从异常退出中恢复（启动时调用）
    ///
    /// 检测到 live_takeover_active=true 但代理未运行时调用此方法。
    /// 会恢复 Live 配置、清除接管标志、删除备份。
    pub async fn recover_from_crash(&self) -> Result<(), String> {
        // 1. 恢复 Live 配置
        self.restore_live_configs().await?;

        // 2. 清除接管标志
        self.db
            .set_live_takeover_active(false)
            .await
            .map_err(|e| format!("清除接管状态失败: {e}"))?;

        // 3. 删除备份
        self.db
            .delete_all_live_backups()
            .await
            .map_err(|e| format!("删除备份失败: {e}"))?;

        log::info!("已从异常退出中恢复 Live 配置");
        Ok(())
    }

    /// 从供应商配置更新 Live 备份（用于代理模式下的热切换）
    ///
    /// 与 backup_live_configs() 不同，此方法从供应商的 settings_config 生成备份，
    /// 而不是从 Live 文件读取（因为 Live 文件已被代理接管）。
    pub async fn update_live_backup_from_provider(
        &self,
        app_type: &str,
        provider: &Provider,
    ) -> Result<(), String> {
        let backup_json = match app_type {
            "claude" => {
                // Claude: settings_config 直接作为备份
                serde_json::to_string(&provider.settings_config)
                    .map_err(|e| format!("序列化 Claude 配置失败: {e}"))?
            }
            "codex" => {
                // Codex: settings_config 包含 {"auth": ..., "config": ...}，直接使用
                serde_json::to_string(&provider.settings_config)
                    .map_err(|e| format!("序列化 Codex 配置失败: {e}"))?
            }
            "gemini" => {
                // Gemini: 只提取 env 字段（与原始备份格式一致）
                // proxy.rs 的 read_gemini_live() 返回 {"env": {...}}
                let env_backup = if let Some(env) = provider.settings_config.get("env") {
                    json!({ "env": env })
                } else {
                    json!({ "env": {} })
                };
                serde_json::to_string(&env_backup)
                    .map_err(|e| format!("序列化 Gemini 配置失败: {e}"))?
            }
            _ => return Err(format!("未知的应用类型: {app_type}")),
        };

        self.db
            .save_live_backup(app_type, &backup_json)
            .await
            .map_err(|e| format!("更新 {app_type} 备份失败: {e}"))?;

        log::info!("已更新 {app_type} Live 备份（热切换）");
        Ok(())
    }

    /// 代理模式下切换供应商（热切换，不写 Live）
    pub async fn switch_proxy_target(
        &self,
        app_type: &str,
        provider_id: &str,
    ) -> Result<(), String> {
        // 更新数据库中的 is_current 标记
        let app_type_enum =
            AppType::from_str(app_type).map_err(|_| format!("无效的应用类型: {app_type}"))?;

        self.db
            .set_current_provider(app_type_enum.as_str(), provider_id)
            .map_err(|e| format!("更新当前供应商失败: {e}"))?;

        log::info!("代理模式：已切换 {app_type} 的目标供应商为 {provider_id}");
        Ok(())
    }

    // ==================== Live 配置读写辅助方法 ====================

    /// 更新 TOML 字符串中的 base_url
    fn update_toml_base_url(toml_str: &str, new_url: &str) -> String {
        use toml_edit::DocumentMut;

        let mut doc = toml_str
            .parse::<DocumentMut>()
            .unwrap_or_else(|_| DocumentMut::new());

        doc["base_url"] = toml_edit::value(new_url);

        doc.to_string()
    }

    fn read_claude_live(&self) -> Result<Value, String> {
        let path = get_claude_settings_path();
        if !path.exists() {
            return Err("Claude 配置文件不存在".to_string());
        }
        read_json_file(&path).map_err(|e| format!("读取 Claude 配置失败: {e}"))
    }

    fn write_claude_live(&self, config: &Value) -> Result<(), String> {
        let path = get_claude_settings_path();
        write_json_file(&path, config).map_err(|e| format!("写入 Claude 配置失败: {e}"))
    }

    fn read_codex_live(&self) -> Result<Value, String> {
        use crate::codex_config::{get_codex_auth_path, get_codex_config_path};

        let auth_path = get_codex_auth_path();
        if !auth_path.exists() {
            return Err("Codex auth.json 不存在".to_string());
        }

        let auth: Value =
            read_json_file(&auth_path).map_err(|e| format!("读取 Codex auth 失败: {e}"))?;

        let config_path = get_codex_config_path();
        let config_str = if config_path.exists() {
            std::fs::read_to_string(&config_path)
                .map_err(|e| format!("读取 Codex config 失败: {e}"))?
        } else {
            String::new()
        };

        Ok(json!({
            "auth": auth,
            "config": config_str
        }))
    }

    fn write_codex_live(&self, config: &Value) -> Result<(), String> {
        use crate::codex_config::{get_codex_auth_path, get_codex_config_path};

        if let Some(auth) = config.get("auth") {
            let auth_path = get_codex_auth_path();
            write_json_file(&auth_path, auth).map_err(|e| format!("写入 Codex auth 失败: {e}"))?;
        }

        if let Some(config_str) = config.get("config").and_then(|v| v.as_str()) {
            let config_path = get_codex_config_path();
            std::fs::write(&config_path, config_str)
                .map_err(|e| format!("写入 Codex config 失败: {e}"))?;
        }

        Ok(())
    }

    fn read_gemini_live(&self) -> Result<Value, String> {
        use crate::gemini_config::{env_to_json, get_gemini_env_path, read_gemini_env};

        let env_path = get_gemini_env_path();
        if !env_path.exists() {
            return Err("Gemini .env 文件不存在".to_string());
        }

        let env_map = read_gemini_env().map_err(|e| format!("读取 Gemini env 失败: {e}"))?;
        Ok(env_to_json(&env_map))
    }

    fn write_gemini_live(&self, config: &Value) -> Result<(), String> {
        use crate::gemini_config::{json_to_env, write_gemini_env_atomic};

        let env_map = json_to_env(config).map_err(|e| format!("转换 Gemini 配置失败: {e}"))?;
        write_gemini_env_atomic(&env_map).map_err(|e| format!("写入 Gemini env 失败: {e}"))?;
        Ok(())
    }

    // ==================== 原有方法 ====================

    /// 获取服务器状态
    pub async fn get_status(&self) -> Result<ProxyStatus, String> {
        if let Some(server) = self.server.read().await.as_ref() {
            Ok(server.get_status().await)
        } else {
            // 服务器未运行时返回默认状态
            Ok(ProxyStatus {
                running: false,
                ..Default::default()
            })
        }
    }

    /// 获取代理配置
    pub async fn get_config(&self) -> Result<ProxyConfig, String> {
        self.db
            .get_proxy_config()
            .await
            .map_err(|e| format!("获取代理配置失败: {e}"))
    }

    /// 更新代理配置
    pub async fn update_config(&self, config: &ProxyConfig) -> Result<(), String> {
        // 记录旧配置用于判定是否需要重启
        let previous = self
            .db
            .get_proxy_config()
            .await
            .map_err(|e| format!("获取代理配置失败: {e}"))?;

        // 保存到数据库（保持 enabled 和 live_takeover_active 状态不变）
        let mut new_config = config.clone();
        new_config.enabled = previous.enabled;
        new_config.live_takeover_active = previous.live_takeover_active;

        self.db
            .update_proxy_config(new_config.clone())
            .await
            .map_err(|e| format!("保存代理配置失败: {e}"))?;

        // 检查服务器当前状态
        let mut server_guard = self.server.write().await;
        if server_guard.is_none() {
            return Ok(());
        }

        // 判断是否需要重启（地址或端口变更）
        let require_restart = new_config.listen_address != previous.listen_address
            || new_config.listen_port != previous.listen_port;

        if require_restart {
            if let Some(server) = server_guard.take() {
                server
                    .stop()
                    .await
                    .map_err(|e| format!("重启前停止代理服务器失败: {e}"))?;
            }

            let app_handle = self.app_handle.read().await.clone();
            let new_server = ProxyServer::new(new_config, self.db.clone(), app_handle);
            new_server
                .start()
                .await
                .map_err(|e| format!("重启代理服务器失败: {e}"))?;

            *server_guard = Some(new_server);
            log::info!("代理配置已更新，服务器已自动重启应用最新配置");
        } else if let Some(server) = server_guard.as_ref() {
            server.apply_runtime_config(&new_config).await;
            log::info!("代理配置已实时应用，无需重启代理服务器");
        }

        Ok(())
    }

    /// 检查服务器是否正在运行
    pub async fn is_running(&self) -> bool {
        self.server.read().await.is_some()
    }

    /// 热更新熔断器配置
    ///
    /// 如果代理服务器正在运行，将新配置应用到所有已创建的熔断器实例
    pub async fn update_circuit_breaker_configs(
        &self,
        config: crate::proxy::CircuitBreakerConfig,
    ) -> Result<(), String> {
        if let Some(server) = self.server.read().await.as_ref() {
            server.update_circuit_breaker_configs(config).await;
            log::info!("已热更新运行中的熔断器配置");
        } else {
            log::debug!("代理服务器未运行，熔断器配置将在下次启动时生效");
        }
        Ok(())
    }

    /// 重置指定 Provider 的熔断器
    ///
    /// 如果代理服务器正在运行，立即重置内存中的熔断器状态
    pub async fn reset_provider_circuit_breaker(
        &self,
        provider_id: &str,
        app_type: &str,
    ) -> Result<(), String> {
        if let Some(server) = self.server.read().await.as_ref() {
            server
                .reset_provider_circuit_breaker(provider_id, app_type)
                .await;
            log::info!(
                "已重置 Provider {} (app: {}) 的熔断器",
                provider_id,
                app_type
            );
        }
        Ok(())
    }
}<|MERGE_RESOLUTION|>--- conflicted
+++ resolved
@@ -105,30 +105,6 @@
         }
     }
 
-<<<<<<< HEAD
-    /// 自动设置代理目标：将各应用当前选中的供应商设置为代理目标
-    async fn setup_proxy_targets(&self) -> Result<(), String> {
-        let app_types = ["claude", "codex", "gemini"];
-
-        for app_type in app_types {
-            // 获取当前选中的供应商
-            if let Ok(Some(provider_id)) = self.db.get_current_provider(app_type) {
-                // 设置为代理目标
-                if let Err(e) = self.db.set_proxy_target(&provider_id, app_type, true).await {
-                    log::warn!("设置 {app_type} 的代理目标 {provider_id} 失败: {e}");
-                } else {
-                    log::info!("已将 {app_type} 的当前供应商 {provider_id} 设置为代理目标");
-                }
-            } else {
-                log::debug!("{app_type} 没有当前供应商，跳过代理目标设置");
-            }
-        }
-
-        Ok(())
-    }
-
-=======
->>>>>>> e6654bd7
     /// 同步 Live 配置中的 Token 到数据库
     ///
     /// 在清空 Live Token 之前调用，确保数据库中的 Provider 配置有最新的 Token。
@@ -166,7 +142,8 @@
                                     log::warn!("同步 Claude Token 到数据库失败: {e}");
                                 } else {
                                     log::info!(
-                                        "已同步 Claude Token 到数据库 (provider: {provider_id})"
+                                        "已同步 Claude Token 到数据库 (provider: {})",
+                                        provider_id
                                     );
                                 }
                             }
@@ -205,7 +182,8 @@
                                     log::warn!("同步 Codex Token 到数据库失败: {e}");
                                 } else {
                                     log::info!(
-                                        "已同步 Codex Token 到数据库 (provider: {provider_id})"
+                                        "已同步 Codex Token 到数据库 (provider: {})",
+                                        provider_id
                                     );
                                 }
                             }
@@ -244,7 +222,8 @@
                                     log::warn!("同步 Gemini Token 到数据库失败: {e}");
                                 } else {
                                     log::info!(
-                                        "已同步 Gemini Token 到数据库 (provider: {provider_id})"
+                                        "已同步 Gemini Token 到数据库 (provider: {})",
+                                        provider_id
                                     );
                                 }
                             }
@@ -375,7 +354,7 @@
                 });
             }
             self.write_claude_live(&live_config)?;
-            log::info!("Claude Live 配置已接管，代理地址: {proxy_url}");
+            log::info!("Claude Live 配置已接管，代理地址: {}", proxy_url);
         }
 
         // Codex: 修改 config.toml 的 base_url，auth.json 的 OPENAI_API_KEY（代理会注入真实 Token）
@@ -394,7 +373,7 @@
             live_config["config"] = json!(updated_config);
 
             self.write_codex_live(&live_config)?;
-            log::info!("Codex Live 配置已接管，代理地址: {proxy_url}");
+            log::info!("Codex Live 配置已接管，代理地址: {}", proxy_url);
         }
 
         // Gemini: 修改 GOOGLE_GEMINI_BASE_URL，使用占位符替代真实 Token（代理会注入真实 Token）
@@ -410,7 +389,7 @@
                 });
             }
             self.write_gemini_live(&live_config)?;
-            log::info!("Gemini Live 配置已接管，代理地址: {proxy_url}");
+            log::info!("Gemini Live 配置已接管，代理地址: {}", proxy_url);
         }
 
         Ok(())
@@ -534,7 +513,11 @@
             .set_current_provider(app_type_enum.as_str(), provider_id)
             .map_err(|e| format!("更新当前供应商失败: {e}"))?;
 
-        log::info!("代理模式：已切换 {app_type} 的目标供应商为 {provider_id}");
+        log::info!(
+            "代理模式：已切换 {} 的目标供应商为 {}",
+            app_type,
+            provider_id
+        );
         Ok(())
     }
 
