--- conflicted
+++ resolved
@@ -13,34 +13,17 @@
     api_key: &str,
     base_url: &str,
     timeout_secs: u64,
-<<<<<<< HEAD
-) -> Result<Value, String> {
-    // 1. 安全地创建脚本包装器，同时保持模板变量替换能力
-    let safe_script = create_safe_script_wrapper(script_code, api_key, base_url)?;
-
-    // 2. 验证 base_url 的安全性
-    validate_base_url(base_url)?;
-
-    // 3. 在独立作用域中提取 request 配置（确保 Runtime/Context 在 await 前释放）
-=======
     access_token: Option<&str>,
     user_id: Option<&str>,
 ) -> Result<Value, AppError> {
-    // 1. 替换变量
-    let mut replaced = script_code
-        .replace("{{apiKey}}", api_key)
-        .replace("{{baseUrl}}", base_url);
-
-    // 替换 accessToken 和 userId
-    if let Some(token) = access_token {
-        replaced = replaced.replace("{{accessToken}}", token);
-    }
-    if let Some(uid) = user_id {
-        replaced = replaced.replace("{{userId}}", uid);
-    }
-
-    // 2. 在独立作用域中提取 request 配置（确保 Runtime/Context 在 await 前释放）
->>>>>>> 56b40bda
+    // 1. 替换模板变量，避免泄露敏感信息
+    let script_with_vars =
+        build_script_with_vars(script_code, api_key, base_url, access_token, user_id);
+
+    // 2. 验证 base_url 的安全性
+    validate_base_url(base_url)?;
+
+    // 3. 在独立作用域中提取 request 配置（确保 Runtime/Context 在 await 前释放）
     let request_config = {
         let runtime = Runtime::new().map_err(|e| {
             AppError::localized(
@@ -59,19 +42,13 @@
 
         context.with(|ctx| {
             // 执行用户代码，获取配置对象
-<<<<<<< HEAD
-            let config: rquickjs::Object = ctx
-                .eval(safe_script.clone())
-                .map_err(|e| format!("解析配置失败: {}", e))?;
-=======
-            let config: rquickjs::Object = ctx.eval(replaced.clone()).map_err(|e| {
+            let config: rquickjs::Object = ctx.eval(script_with_vars.clone()).map_err(|e| {
                 AppError::localized(
                     "usage_script.config_parse_failed",
                     format!("解析配置失败: {e}"),
                     format!("Failed to parse config: {e}"),
                 )
             })?;
->>>>>>> 56b40bda
 
             // 提取 request 配置
             let request: rquickjs::Object = config.get("request").map_err(|e| {
@@ -112,12 +89,7 @@
         })?
     }; // Runtime 和 Context 在这里被 drop
 
-<<<<<<< HEAD
     // 4. 解析 request 配置
-    let request: RequestConfig = serde_json::from_str(&request_config)
-        .map_err(|e| format!("request 配置格式错误: {}", e))?;
-=======
-    // 3. 解析 request 配置
     let request: RequestConfig = serde_json::from_str(&request_config).map_err(|e| {
         AppError::localized(
             "usage_script.request_format_invalid",
@@ -125,7 +97,6 @@
             format!("Invalid request config format: {e}"),
         )
     })?;
->>>>>>> 56b40bda
 
     // 5. 验证请求 URL 是否安全（防止 SSRF）
     validate_request_url(&request.url, base_url)?;
@@ -133,7 +104,7 @@
     // 6. 发送 HTTP 请求
     let response_data = send_http_request(&request, timeout_secs).await?;
 
-    // 5. 在独立作用域中执行 extractor（确保 Runtime/Context 在函数结束前释放）
+    // 7. 在独立作用域中执行 extractor（确保 Runtime/Context 在函数结束前释放）
     let result: Value = {
         let runtime = Runtime::new().map_err(|e| {
             AppError::localized(
@@ -152,19 +123,13 @@
 
         context.with(|ctx| {
             // 重新 eval 获取配置对象
-<<<<<<< HEAD
-            let config: rquickjs::Object = ctx
-                .eval(safe_script.clone())
-                .map_err(|e| format!("重新解析配置失败: {}", e))?;
-=======
-            let config: rquickjs::Object = ctx.eval(replaced.clone()).map_err(|e| {
+            let config: rquickjs::Object = ctx.eval(script_with_vars.clone()).map_err(|e| {
                 AppError::localized(
                     "usage_script.config_reparse_failed",
                     format!("重新解析配置失败: {e}"),
                     format!("Failed to re-parse config: {e}"),
                 )
             })?;
->>>>>>> 56b40bda
 
             // 提取 extractor 函数
             let extractor: Function = config.get("extractor").map_err(|e| {
@@ -231,7 +196,7 @@
         })?
     }; // Runtime 和 Context 在这里被 drop
 
-    // 6. 验证返回值格式
+    // 8. 验证返回值格式
     validate_result(&result)?;
 
     Ok(result)
@@ -428,68 +393,135 @@
     Ok(())
 }
 
-/// 安全地创建脚本包装器，保持与旧版脚本的兼容性
-fn create_safe_script_wrapper(script_code: &str, api_key: &str, base_url: &str) -> Result<String, String> {
-    Ok(script_code
-        .replace("{{baseUrl}}", base_url)
-        .replace("{{apiKey}}", api_key))
+/// 构建替换变量后的脚本，保持与旧版脚本的兼容性
+fn build_script_with_vars(
+    script_code: &str,
+    api_key: &str,
+    base_url: &str,
+    access_token: Option<&str>,
+    user_id: Option<&str>,
+) -> String {
+    let mut replaced = script_code
+        .replace("{{apiKey}}", api_key)
+        .replace("{{baseUrl}}", base_url);
+
+    if let Some(token) = access_token {
+        replaced = replaced.replace("{{accessToken}}", token);
+    }
+    if let Some(uid) = user_id {
+        replaced = replaced.replace("{{userId}}", uid);
+    }
+
+    replaced
 }
 
 /// 验证 base_url 的基本安全性
-fn validate_base_url(base_url: &str) -> Result<(), String> {
+fn validate_base_url(base_url: &str) -> Result<(), AppError> {
+    if base_url.is_empty() {
+        return Err(AppError::localized(
+            "usage_script.base_url_empty",
+            "base_url 不能为空",
+            "base_url cannot be empty",
+        ));
+    }
+
     // 解析 URL
-    let parsed_url = Url::parse(base_url)
-        .map_err(|e| format!("无效的 base_url: {}", e))?;
+    let parsed_url = Url::parse(base_url).map_err(|e| {
+        AppError::localized(
+            "usage_script.base_url_invalid",
+            format!("无效的 base_url: {e}"),
+            format!("Invalid base_url: {e}"),
+        )
+    })?;
 
     // 必须是 HTTPS（允许 localhost 用于开发）
     if parsed_url.scheme() != "https" {
         let hostname = parsed_url.host_str().unwrap_or("unknown");
         if hostname != "localhost" && !hostname.starts_with("127.0.0.1") && !hostname.starts_with("::1") {
-            return Err("base_url 必须使用 HTTPS 协议（localhost 除外）".to_string());
+            return Err(AppError::localized(
+                "usage_script.base_url_https_required",
+                "base_url 必须使用 HTTPS 协议（localhost 除外）",
+                "base_url must use HTTPS (localhost allowed)",
+            ));
         }
     }
 
     // 检查主机名格式有效性
-    let hostname = parsed_url.host_str()
-        .ok_or("base_url 必须包含有效的主机名")?;
+    let hostname = parsed_url.host_str().ok_or_else(|| {
+        AppError::localized(
+            "usage_script.base_url_hostname_missing",
+            "base_url 必须包含有效的主机名",
+            "base_url must include a valid hostname",
+        )
+    })?;
 
     // 基本的主机名格式检查
     if hostname.is_empty() {
-        return Err("base_url 主机名不能为空".to_string());
+        return Err(AppError::localized(
+            "usage_script.base_url_hostname_empty",
+            "base_url 主机名不能为空",
+            "base_url hostname cannot be empty",
+        ));
     }
 
     // 检查是否为明显的私有IP（但在 base_url 阶段不过于严格，主要在 request_url 阶段检查）
     if is_suspicious_hostname(hostname) {
-        return Err("base_url 包含可疑的主机名".to_string());
+        return Err(AppError::localized(
+            "usage_script.base_url_suspicious",
+            "base_url 包含可疑的主机名",
+            "base_url contains a suspicious hostname",
+        ));
     }
 
     Ok(())
 }
 
 /// 验证请求 URL 是否安全（防止 SSRF）
-fn validate_request_url(request_url: &str, base_url: &str) -> Result<(), String> {
+fn validate_request_url(request_url: &str, base_url: &str) -> Result<(), AppError> {
     // 解析请求 URL
-    let parsed_request = Url::parse(request_url)
-        .map_err(|e| format!("无效的请求 URL: {}", e))?;
+    let parsed_request = Url::parse(request_url).map_err(|e| {
+        AppError::localized(
+            "usage_script.request_url_invalid",
+            format!("无效的请求 URL: {e}"),
+            format!("Invalid request URL: {e}"),
+        )
+    })?;
 
     // 解析 base URL
-    let parsed_base = Url::parse(base_url)
-        .map_err(|e| format!("无效的 base_url: {}", e))?;
+    let parsed_base = Url::parse(base_url).map_err(|e| {
+        AppError::localized(
+            "usage_script.base_url_invalid",
+            format!("无效的 base_url: {e}"),
+            format!("Invalid base_url: {e}"),
+        )
+    })?;
 
     // 必须使用 HTTPS（允许 localhost 用于开发）
     if parsed_request.scheme() != "https" {
         let hostname = parsed_request.host_str().unwrap_or("unknown");
         if hostname != "localhost" && !hostname.starts_with("127.0.0.1") && !hostname.starts_with("::1") {
-            return Err("请求 URL 必须使用 HTTPS 协议（localhost 除外）".to_string());
+            return Err(AppError::localized(
+                "usage_script.request_https_required",
+                "请求 URL 必须使用 HTTPS 协议（localhost 除外）",
+                "Request URL must use HTTPS (localhost allowed)",
+            ));
         }
     }
 
     // 核心安全检查：必须与 base_url 同源（相同域名和端口）
     if parsed_request.host_str() != parsed_base.host_str() {
-        return Err(format!(
-            "请求域名 {} 与 base_url 域名 {} 不匹配（必须是同源请求）",
-            parsed_request.host_str().unwrap_or("unknown"),
-            parsed_base.host_str().unwrap_or("unknown")
+        return Err(AppError::localized(
+            "usage_script.request_host_mismatch",
+            format!(
+                "请求域名 {} 与 base_url 域名 {} 不匹配（必须是同源请求）",
+                parsed_request.host_str().unwrap_or("unknown"),
+                parsed_base.host_str().unwrap_or("unknown")
+            ),
+            format!(
+                "Request host {} must match base_url host {} (same-origin required)",
+                parsed_request.host_str().unwrap_or("unknown"),
+                parsed_base.host_str().unwrap_or("unknown")
+            ),
         ));
     }
 
@@ -500,15 +532,27 @@
             // 端口匹配，继续执行
         }
         (Some(request_port), Some(base_port)) => {
-            return Err(format!(
-                "请求端口 {} 必须与 base_url 端口 {} 匹配",
-                request_port,
-                base_port
+            return Err(AppError::localized(
+                "usage_script.request_port_mismatch",
+                format!(
+                    "请求端口 {} 必须与 base_url 端口 {} 匹配",
+                    request_port,
+                    base_port
+                ),
+                format!(
+                    "Request port {} must match base_url port {}",
+                    request_port,
+                    base_port
+                ),
             ));
         }
         _ => {
             // 理论上不会发生，因为 port_or_known_default() 应该总是返回 Some
-            return Err("无法确定端口号".to_string());
+            return Err(AppError::localized(
+                "usage_script.request_port_unknown",
+                "无法确定端口号",
+                "Unable to determine port number",
+            ));
         }
     }
 
@@ -518,7 +562,11 @@
 
         // 如果 base_url 不是私有地址，则禁止访问私有IP
         if !is_private_ip(base_host) && is_private_ip(host) {
-            return Err("禁止访问私有 IP 地址".to_string());
+            return Err(AppError::localized(
+                "usage_script.private_ip_blocked",
+                "禁止访问私有 IP 地址",
+                "Access to private IP addresses is blocked",
+            ));
         }
     }
 
